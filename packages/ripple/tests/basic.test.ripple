import { describe, it, expect, beforeEach, afterEach } from 'vitest';
import { mount, flushSync } from 'ripple';
import { compile } from 'ripple/compiler';

describe('basic', () => {
	let container;

	function render(component) {
		mount(component, {
			target: container
		});
	}

	beforeEach(() => {
		container = document.createElement('div');
		document.body.appendChild(container);
	});

	afterEach(() => {
		document.body.removeChild(container);
		container = null;
	});

	it('render static text', () => {
		component Basic() {
			<div>{'Hello World'}</div>
		}

		render(Basic);
		expect(container).toMatchSnapshot();
	});

	it('render static attributes', () => {
		component Basic() {
			<div class='foo' id='bar' style='color: red;'>{'Hello World'}</div>
		}

		render(Basic);

		expect(container).toMatchSnapshot();
	});

	it('render semi-dynamic text', () => {
		component Basic() {
			let text = 'Hello World';

			<div>{text}</div>
		}

		render(Basic);

		expect(container).toMatchSnapshot();
	});

	it('render dynamic text', () => {
		component Basic() {
			let $text = 'Hello World';

			<button onClick={() => $text = 'Hello Ripple'}>{'Change Text'}</button>
			<div>{$text}</div>
		}

		render(Basic);

		const button = container.querySelector('button');

		button.click();
		flushSync();

		expect(container.querySelector('div').textContent).toEqual('Hello Ripple');
	});

	it('render dynamic class attribute', () => {
		component Basic() {
			let $active = false;

			<button onClick={() => $active = !$active}>{'Toggle'}</button>
			<div $class={$active ? 'active' : 'inactive'}>{'Dynamic Class'}</div>
		}

		render(Basic);

		const button = container.querySelector('button');
		const div = container.querySelector('div');

		expect(div.className).toBe('inactive');

		button.click();
		flushSync();

		expect(div.className).toBe('active');

		button.click();
		flushSync();

		expect(div.className).toBe('inactive');
	});

	it('render dynamic id attribute', () => {
		component Basic() {
			let $count = 0;

			<button onClick={() => $count++}>{'Increment'}</button>
			<div $id={`item-${$count}`}>{'Dynamic ID'}</div>
		}

		render(Basic);

		const button = container.querySelector('button');
		const div = container.querySelector('div');

		expect(div.id).toBe('item-0');

		button.click();
		flushSync();

		expect(div.id).toBe('item-1');

		button.click();
		flushSync();

		expect(div.id).toBe('item-2');
	});

	it('render dynamic style attribute', () => {
		component Basic() {
			let $color = 'red';

			<button onClick={() => $color = $color === 'red' ? 'blue' : 'red'}>{'Change Color'}</button>
			<div $style={`color: ${$color}; font-weight: bold;`}>{'Dynamic Style'}</div>
		}

		render(Basic);

		const button = container.querySelector('button');
		const div = container.querySelector('div');

		expect(div.style.color).toBe('red');
		expect(div.style.fontWeight).toBe('bold');

		button.click();
		flushSync();

		expect(div.style.color).toBe('blue');
		expect(div.style.fontWeight).toBe('bold');
	});

	it('render dynamic boolean attributes', () => {
		component Basic() {
			let $disabled = false;
			let $checked = false;

			<button onClick={() => {
				$disabled = !$disabled;
				$checked = !$checked;
			}}>{'Toggle'}</button>
			<input type='checkbox' $disabled={$disabled} $checked={$checked} />
		}

		render(Basic);

		const button = container.querySelector('button');
		const input = container.querySelector('input');

		expect(input.disabled).toBe(false);
		expect(input.checked).toBe(false);

		button.click();
		flushSync();

		expect(input.disabled).toBe(true);
		expect(input.checked).toBe(true);
	});

	it('render multiple dynamic attributes', () => {
		component Basic() {
			let $theme = 'light';
			let $size = 'medium';

			<button
				onClick={() => {
				$theme = $theme === 'light' ? 'dark' : 'light';
				$size = $size === 'medium' ? 'large' : 'medium';
			}}
			>{'Toggle Theme & Size'}</button>
			<div $class={`theme-${$theme} size-${$size}`} $data-theme={$theme} $data-size={$size}>{'Multiple Dynamic Attributes'}</div>
		}

		render(Basic);

		const button = container.querySelector('button');
		const div = container.querySelector('div');

		expect(div.className).toBe('theme-light size-medium');
		expect(div.getAttribute('data-theme')).toBe('light');
		expect(div.getAttribute('data-size')).toBe('medium');

		button.click();
		flushSync();

		expect(div.className).toBe('theme-dark size-large');
		expect(div.getAttribute('data-theme')).toBe('dark');
		expect(div.getAttribute('data-size')).toBe('large');
	});

	it('render conditional attributes', () => {
		component Basic() {
			let $showTitle = false;
			let $showAria = false;

			<button onClick={() => {
				$showTitle = !$showTitle;
				$showAria = !$showAria;
			}}>{'Toggle Attributes'}</button>
			<div
				$title={$showTitle ? 'This is a title' : null}
				$aria-label={$showAria ? 'Accessible label' : null}
			>{'Conditional Attributes'}</div>
		}

		render(Basic);

		const button = container.querySelector('button');
		const div = container.querySelector('div');

		expect(div.hasAttribute('title')).toBe(false);
		expect(div.hasAttribute('aria-label')).toBe(false);

		button.click();
		flushSync();

		expect(div.getAttribute('title')).toBe('This is a title');
		expect(div.getAttribute('aria-label')).toBe('Accessible label');

		button.click();
		flushSync();

		expect(div.hasAttribute('title')).toBe(false);
		expect(div.hasAttribute('aria-label')).toBe(false);
	});

	it('render spread attributes', () => {
		component Basic() {
			let $attrs = {
				class: 'initial',
				id: 'test-1'
			};

			<button
				onClick={() => {
				$attrs = {
					class: 'updated',
					id: 'test-2',
					'data-extra': 'value'
				};
			}}
			>{'Update Attributes'}</button>
			<div {...$attrs}>{'Spread Attributes'}</div>
		}

		render(Basic);

		const button = container.querySelector('button');
		const div = container.querySelector('div');

		expect(div.className).toBe('initial');
		expect(div.id).toBe('test-1');
		expect(div.hasAttribute('data-extra')).toBe(false);

		button.click();
		flushSync();

		expect(div.className).toBe('updated');
		expect(div.id).toBe('test-2');
		expect(div.getAttribute('data-extra')).toBe('value');
	});

	it('renders multiple reactive lexical blocks', () => {
		component Basic() {
			<div>
				let obj = {
					$count: 0
				};

				<span>{obj.$count}</span>
			</div>
			<div>
				let b = {
					$count: 0
				};

				<button onClick={() => b.$count--}>{'-'}</button>
				<span class='count'>{b.$count}</span>
				<button onClick={() => b.$count++}>{'+'}</button>
			</div>
		}
		render(Basic);

		const buttons = container.querySelectorAll('button');

		buttons[0].click();
		flushSync();

		expect(container.querySelector('.count').textContent).toBe('-1');

		buttons[1].click();
		flushSync();

		expect(container.querySelector('.count').textContent).toBe('0');
	});

	it('renders multiple reactive lexical blocks with complexity', () => {
		component Basic() {
			const count = '$count';

			<div>
				let obj = {
					$count: 0
				};

				<span>{obj[count]}</span>
			</div>
			<div>
				let b = {
					$count: 0
				};

				<button onClick={() => b[count]--}>{'-'}</button>
				<span class='count'>{b[count]}</span>
				<button onClick={() => b[count]++}>{'+'}</button>
			</div>
		}
		render(Basic);

		const buttons = container.querySelectorAll('button');

		buttons[0].click();
		flushSync();

		expect(container.querySelector('.count').textContent).toBe('-1');

		buttons[1].click();
		flushSync();

		expect(container.querySelector('.count').textContent).toBe('0');
	});

	it('renders with different event types', () => {
		component Basic() {
			let $focusCount = 0;
			let $clickCount = 0;

			<button 
				onFocus={() => $focusCount++}
				onClick={() => $clickCount++}
			>{'Test Button'}</button>
			<div class='focus-count'>{$focusCount}</div>
			<div class='click-count'>{$clickCount}</div>
		}

		render(Basic);

		const button = container.querySelector('button');
		const focusDiv = container.querySelector('.focus-count');
		const clickDiv = container.querySelector('.click-count');

		button.dispatchEvent(new Event('focus'));
		flushSync();
		expect(focusDiv.textContent).toBe('1');

		button.click();
		flushSync();
		expect(clickDiv.textContent).toBe('1');
	});

	it('renders with capture events', () => {
		component Basic() {
			let $captureClicks = 0;
			let $bubbleClicks = 0;

			<div onClickCapture={() => $captureClicks++}>
				<button onClick={() => $bubbleClicks++}>{'Click me'}</button>
				<div class='capture-count'>{$captureClicks}</div>
				<div class='bubble-count'>{$bubbleClicks}</div>
			</div>
		}

		render(Basic);

		const button = container.querySelector('button');
		const captureDiv = container.querySelector('.capture-count');
		const bubbleDiv = container.querySelector('.bubble-count');

		button.click();
		flushSync();

		expect(captureDiv.textContent).toBe('1');
		expect(bubbleDiv.textContent).toBe('1');
	});

	it('renders with component composition and children', () => {
		component Card(props) {
			<div class='card'>
				<props.$children />
			</div>
		}

		component Basic() {
			<Card>
				component $children() {
					<p>{'Card content here'}</p>
				}
			</Card>
		}

		render(Basic);

		const card = container.querySelector('.card');
		const paragraph = card.querySelector('p');

		expect(card).toBeTruthy();
		expect(paragraph.textContent).toBe('Card content here');
	});

	it('renders with error handling simulation', () => {
		component Basic() {
			let $hasError = false;
			let $errorMessage = '';

			const triggerError = () => {
				try {
					throw new Error('Test error');
				} catch (e) {
					$hasError = true;
					$errorMessage = e.message;
				}
			};

			<div>
				<button onClick={triggerError}>{'Trigger Error'}</button>
				if ($hasError) {
					<div class='error'>{'Error caught: ' + $errorMessage}</div>
				} else {
					<div class='success'>{'No error'}</div>
				}
			</div>
		}

		render(Basic);

		const button = container.querySelector('button');
		const successDiv = container.querySelector('.success');

		expect(successDiv).toBeTruthy();
		expect(successDiv.textContent).toBe('No error');

		button.click();
		flushSync();

		const errorDiv = container.querySelector('.error');
		expect(errorDiv).toBeTruthy();
		expect(errorDiv.textContent).toBe('Error caught: Test error');
	});

	it('renders with computed reactive state', () => {
		component Basic() {
			let $count = 5;
			
			<div class='count'>{$count}</div>
			<div class='doubled'>{$count * 2}</div>
			<div class='is-even'>{$count % 2 === 0 ? 'Even' : 'Odd'}</div>
			<button onClick={() => $count++}>{'Increment'}</button>
		}

		render(Basic);

		const countDiv = container.querySelector('.count');
		const doubledDiv = container.querySelector('.doubled');
		const evenDiv = container.querySelector('.is-even');
		const button = container.querySelector('button');

		expect(countDiv.textContent).toBe('5');
		expect(doubledDiv.textContent).toBe('10');
		expect(evenDiv.textContent).toBe('Odd');

		button.click();
		flushSync();

		expect(countDiv.textContent).toBe('6');
		expect(doubledDiv.textContent).toBe('12');
		expect(evenDiv.textContent).toBe('Even');
	});

	it('renders simple JS expression logic correctly', () => {
		component Example() {
			let test = {}
			let counter = 0;
			test[counter++] = 'Test';

			<div>{JSON.stringify(test)}</div>
			<div>{JSON.stringify(counter)}</div>
		}
		render(Example);

		expect(container).toMatchSnapshot();
	});

	it('renders with simple reactive objects', () => {
		component Basic() {
			let $user = {
				$name: 'John',
				$age: 25
			};

			<div class='name'>{$user.$name}</div>
			<div class='age'>{$user.$age}</div>
			<button onClick={() => {
				$user.$name = 'Jane';
				$user.$age = 30;
			}}>{'Update User'}</button>
		}

		render(Basic);

		const nameDiv = container.querySelector('.name');
		const ageDiv = container.querySelector('.age');
		const button = container.querySelector('button');

		expect(nameDiv.textContent).toBe('John');
		expect(ageDiv.textContent).toBe('25');

		button.click();
		flushSync();

		expect(nameDiv.textContent).toBe('Jane');
		expect(ageDiv.textContent).toBe('30');
	});

	it('renders with conditional rendering using if statements', () => {
		component Basic() {
			let $showContent = false;
			let $userRole = 'guest';

			<button onClick={() => $showContent = !$showContent}>{'Toggle Content'}</button>
			<button onClick={() => $userRole = $userRole === 'guest' ? 'admin' : 'guest'}>{'Toggle Role'}</button>
			
			<div class='content'>
				if ($showContent) {
					if ($userRole === 'admin') {
						<div class='admin-content'>{'Admin content'}</div>
					} else {
						<div class='user-content'>{'User content'}</div>
					}
				} else {
					<div class='no-content'>{'No content'}</div>
				}
			</div>
		}

		render(Basic);

		const buttons = container.querySelectorAll('button');
		const contentDiv = container.querySelector('.content');

		expect(contentDiv.querySelector('.no-content')).toBeTruthy();
		expect(contentDiv.querySelector('.admin-content')).toBeFalsy();
		expect(contentDiv.querySelector('.user-content')).toBeFalsy();

		buttons[0].click();
		flushSync();

		expect(contentDiv.querySelector('.no-content')).toBeFalsy();
		expect(contentDiv.querySelector('.user-content')).toBeTruthy();
		expect(contentDiv.querySelector('.admin-content')).toBeFalsy();

		buttons[1].click();
		flushSync();

		expect(contentDiv.querySelector('.no-content')).toBeFalsy();
		expect(contentDiv.querySelector('.user-content')).toBeFalsy();
		expect(contentDiv.querySelector('.admin-content')).toBeTruthy();
	});

	it('renders with nested components and prop passing', () => {
		component Button(props) {
			<button class={props.variant} onClick={props.onClick}>
				{props.label}
			</button>
		}

		component Card(props) {
			<div class='card'>
				<h3>{props.title}</h3>
				<p>{props.content}</p>
				<Button variant='primary' label={props.buttonText} onClick={props.onAction} />
			</div>
		}

		component Basic() {
			let $clicked = false;

			<Card
				title='Test Card'
				content='This is a test card'
				buttonText='Click me'
				onAction={() => $clicked = true}
			/>
			<div class='status'>{$clicked ? 'Clicked' : 'Not clicked'}</div>
		}

		render(Basic);

		const card = container.querySelector('.card');
		const title = card.querySelector('h3');
		const content = card.querySelector('p');
		const button = card.querySelector('button');
		const status = container.querySelector('.status');

		expect(title.textContent).toBe('Test Card');
		expect(content.textContent).toBe('This is a test card');
		expect(button.textContent).toBe('Click me');
		expect(button.className).toBe('primary');
		expect(status.textContent).toBe('Not clicked');

		button.click();
		flushSync();

		expect(status.textContent).toBe('Clicked');
	});

	it('renders with complex event handling and state updates', () => {
		component Basic() {
			let $counter = 0;
			let $history = [];
			let $isEven = true;

			const handleIncrement = () => {
				$counter++;
				$history = [...$history, `Inc to ${$counter}`];
				$isEven = $counter % 2 === 0;
			};

			const handleDecrement = () => {
				$counter--;
				$history = [...$history, `Dec to ${$counter}`];
				$isEven = $counter % 2 === 0;
			};

			const handleReset = () => {
				$counter = 0;
				$history = [...$history, 'Reset'];
				$isEven = true;
			};

			<div class='counter'>{$counter}</div>
			<div class='parity'>{$isEven ? 'Even' : 'Odd'}</div>
			<div class='history-count'>{$history.length}</div>
			
			<button class='inc-btn' onClick={handleIncrement}>{'+'}</button>
			<button class='dec-btn' onClick={handleDecrement}>{'-'}</button>
			<button class='reset-btn' onClick={handleReset}>{'Reset'}</button>
		}

		render(Basic);

		const counterDiv = container.querySelector('.counter');
		const parityDiv = container.querySelector('.parity');
		const historyDiv = container.querySelector('.history-count');
		const incBtn = container.querySelector('.inc-btn');
		const decBtn = container.querySelector('.dec-btn');
		const resetBtn = container.querySelector('.reset-btn');

		expect(counterDiv.textContent).toBe('0');
		expect(parityDiv.textContent).toBe('Even');
		expect(historyDiv.textContent).toBe('0');

		incBtn.click();
		flushSync();

		expect(counterDiv.textContent).toBe('1');
		expect(parityDiv.textContent).toBe('Odd');
		expect(historyDiv.textContent).toBe('1');

		incBtn.click();
		flushSync();

		expect(counterDiv.textContent).toBe('2');
		expect(parityDiv.textContent).toBe('Even');
		expect(historyDiv.textContent).toBe('2');

		decBtn.click();
		flushSync();

		expect(counterDiv.textContent).toBe('1');
		expect(parityDiv.textContent).toBe('Odd');
		expect(historyDiv.textContent).toBe('3');

		resetBtn.click();
		flushSync();

		expect(counterDiv.textContent).toBe('0');
		expect(parityDiv.textContent).toBe('Even');
		expect(historyDiv.textContent).toBe('4');
	});

	it('renders with reactive component props', () => {
		component ChildComponent(props) {
			<div class='child-content'>{props.$text}</div>
			<div class='child-count'>{props.$count}</div>
		}

		component Basic() {
			let $message = 'Hello';
			let $number = 1;

			<ChildComponent $text={$message} $count={$number} />
			<button onClick={() => {
				$message = $message === 'Hello' ? 'Goodbye' : 'Hello';
				$number++;
			}}>{'Update Props'}</button>
		}

		render(Basic);

		const contentDiv = container.querySelector('.child-content');
		const countDiv = container.querySelector('.child-count');
		const button = container.querySelector('button');

		expect(contentDiv.textContent).toBe('Hello');
		expect(countDiv.textContent).toBe('1');

		button.click();
		flushSync();

		expect(contentDiv.textContent).toBe('Goodbye');
		expect(countDiv.textContent).toBe('2');

		button.click();
		flushSync();

		expect(contentDiv.textContent).toBe('Hello');
		expect(countDiv.textContent).toBe('3');
	});

	it('renders with styling scoped to component', () => {
		component Basic() {
			<div class='styled-container'>
				<h1>{'Styled heading'}</h1>
				<p class='text'>{'Styled paragraph'}</p>
			</div>

			<style>
				.styled-container {
					background-color: rgb(0, 0, 255);
					padding: 16px;
				}

				h1 {
					color: rgb(255, 255, 255);
					font-size: 32px;
				}

				.text {
					color: rgb(200, 200, 200);
					font-size: 14px;
				}
			</style>
		}

		render(Basic);

		const styledContainer = container.querySelector('.styled-container');
		const heading = styledContainer.querySelector('h1');
		const paragraph = styledContainer.querySelector('.text');

		expect(styledContainer).toBeTruthy();
		expect(heading.textContent).toBe('Styled heading');
		expect(paragraph.textContent).toBe('Styled paragraph');
	});

	it('renders with mixed static and dynamic content', () => {
		component Basic() {
			let $name = 'World';
			let $count = 0;
			const staticMessage = 'Welcome to Ripple!';

			<div class='mixed-content'>
				<h1>{staticMessage}</h1>
				<p class='greeting'>{'Hello, ' + $name + '!'}</p>
				<p class='notifications'>{'You have ' + $count + ' notifications'}</p>
				<button onClick={() => $count++}>{'Add Notification'}</button>
				<button onClick={() => $name = $name === 'World' ? 'User' : 'World'}>{'Toggle Name'}</button>
			</div>
		}

		render(Basic);

		const heading = container.querySelector('h1');
		const greetingP = container.querySelector('.greeting');
		const notificationsP = container.querySelector('.notifications');
		const buttons = container.querySelectorAll('button');

		expect(heading.textContent).toBe('Welcome to Ripple!');
		expect(greetingP.textContent).toBe('Hello, World!');
		expect(notificationsP.textContent).toBe('You have 0 notifications');

		buttons[0].click();
		flushSync();
		expect(notificationsP.textContent).toBe('You have 1 notifications');

		buttons[1].click();
		flushSync();
		expect(greetingP.textContent).toBe('Hello, User!');
	});

	it('renders with reactive attributes with nested reactive attributes', () => {
		component App() {
			let $value = 'parent-class';

			<p $class={$value}>{'Colored parent value'}</p>

			<div>
				let $nested = 'nested-class';

				<p $class={$nested}>{'Colored nested value'}</p>
			</div>
		}

		render(App);

		const paragraphs = container.querySelectorAll('p');

		expect(paragraphs[0].className).toBe('parent-class');
		expect(paragraphs[1].className).toBe('nested-class');
	});
<<<<<<< HEAD

	it('should throw error for unclosed tag', () => {
		const malformedCode = `export default component Example() {
	<div></span>
}`;
		expect(() => {
			compile(malformedCode, 'test.ripple', 'test.ripple');
		}).toThrow('Expected closing tag to match opening tag');
	});

	it('should throw error for completely unclosed tag', () => {
		const malformedCode = `export default component Example() {
	<div>content
}`;

		expect(() => {
			compile(malformedCode, 'test.ripple', 'test.ripple');
		}).toThrow('Unclosed tag');
	});
=======
>>>>>>> f1d3df41
});<|MERGE_RESOLUTION|>--- conflicted
+++ resolved
@@ -833,7 +833,6 @@
 		expect(paragraphs[0].className).toBe('parent-class');
 		expect(paragraphs[1].className).toBe('nested-class');
 	});
-<<<<<<< HEAD
 
 	it('should throw error for unclosed tag', () => {
 		const malformedCode = `export default component Example() {
@@ -853,6 +852,4 @@
 			compile(malformedCode, 'test.ripple', 'test.ripple');
 		}).toThrow('Unclosed tag');
 	});
-=======
->>>>>>> f1d3df41
 });