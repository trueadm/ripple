import { walk } from 'zimmerframe';
import path from 'node:path';
import { print } from 'esrap';
import tsx from 'esrap/languages/tsx';
import * as b from '../../../utils/builders.js';
import {
  IS_CONTROLLED,
  TEMPLATE_FRAGMENT,
  TEMPLATE_SVG_NAMESPACE,
  TEMPLATE_MATHML_NAMESPACE,
} from '../../../constants.js';
import { sanitize_template_string } from '../../../utils/sanitize_template_string.js';
import {
  build_hoisted_params,
  is_inside_component,
  build_assignment,
  visit_assignment_expression,
  escape_html,
  is_boolean_attribute,
  is_dom_property,
  is_ripple_import,
  is_declared_function_within_component,
  is_inside_call_expression,
  is_value_static,
  is_void_element,
  is_component_level_function,
  is_element_dom_element,
  is_top_level_await,
} from '../../utils.js';
import is_reference from 'is-reference';
import { object } from '../../../utils/ast.js';
import { render_stylesheets } from './stylesheet.js';
import { is_event_attribute, is_passive_event } from '../../../utils/events.js';

function add_ripple_internal_import(context) {
  if (!context.state.to_ts) {
    if (!context.state.imports.has(`import * as _$_ from 'ripple/internal/client'`)) {
      context.state.imports.add(`import * as _$_ from 'ripple/internal/client'`);
    }
  }
}

function visit_function(node, context) {
  if (context.state.to_ts) {
    context.next(context.state);
    return;
  }
  const metadata = node.metadata;
  const state = context.state;

  delete node.returnType;

  for (const param of node.params) {
    delete param.typeAnnotation;
  }

  if (metadata?.hoisted === true) {
    const params = build_hoisted_params(node, context);

    return /** @type {FunctionExpression} */ ({
      ...node,
      params,
      body: context.visit(node.body, state),
    });
  }

  let body = context.visit(node.body, state);

  if (metadata?.tracked === true) {
    const new_body = [];

    if (!is_inside_component(context, true) && is_component_level_function(context)) {
      add_ripple_internal_import(context);
      new_body.push(b.var('__block', b.call('_$_.scope')));
    }
    if (body.type === 'BlockStatement') {
      new_body.push(...body.body);
    }

    return /** @type {FunctionExpression} */ ({
      ...node,
      params: node.params.map((param) => context.visit(param, state)),
      body: body.type === 'BlockStatement' ? { ...body, body: new_body } : body,
    });
  }

  context.next(state);
}

function build_getter(node, context) {
  const state = context.state;

  for (let i = context.path.length - 1; i >= 0; i -= 1) {
    const binding = state.scope.get(node.name);
    const transform = binding?.transform;

    // don't transform the declaration itself
    if (node !== binding?.node) {
      const read_fn = transform?.read;

      if (read_fn) {
        add_ripple_internal_import(context);

        return read_fn(node, context.state?.metadata?.spread, context.visit);
      }
    }
  }

  return node;
}

function determine_namespace_for_children(element_name, current_namespace) {
  if (element_name === 'foreignObject') {
    return 'html';
  }

  if (element_name === 'svg') {
    return 'svg';
  }

  if (element_name === 'math') {
    return 'mathml';
  }

  return current_namespace;
}

const visitors = {
  _: function set_scope(node, { next, state }) {
    const scope = state.scopes.get(node);

    if (scope && scope !== state.scope) {
      return next({ ...state, scope });
    } else {
      return next();
    }
  },

  Identifier(node, context) {
    const parent = /** @type {Node} */ (context.path.at(-1));

    if (is_reference(node, parent)) {
      if (context.state.to_ts) {
        if (node.tracked) {
          return b.member(node, b.literal('#v'), true);
        }
      } else {
        const binding = context.state.scope.get(node.name);
        if (
          (context.state.metadata?.tracking === false ||
            (parent.type !== 'AssignmentExpression' && parent.type !== 'UpdateExpression')) &&
          (node.tracked || binding?.kind === 'prop' || binding?.kind === 'prop_fallback') &&
          binding?.node !== node
        ) {
          if (context.state.metadata?.tracking === false) {
            context.state.metadata.tracking = true;
          }
          if (node.tracked) {
            return b.call('_$_.get', build_getter(node, context));
          }
        }

        return build_getter(node, context);
      }
    }
  },

  ImportDeclaration(node, context) {
    if (!context.state.to_ts && node.importKind === 'type') {
      return b.empty;
    }

    return {
      ...node,
      specifiers: node.specifiers
        .filter((spec) => spec.importKind !== 'type')
        .map((spec) => context.visit(spec)),
    };
  },

  CallExpression(node, context) {
    const callee = node.callee;
    const parent = context.path.at(-1);

    if (context.state.metadata?.tracking === false) {
      context.state.metadata.tracking = true;
    }

    if (
      !context.state.to_ts &&
      ((callee.type === 'Identifier' && callee.name === 'track') ||
        (callee.type === 'MemberExpression' &&
          callee.object.type === 'Identifier' &&
          callee.property.type === 'Identifier' &&
          callee.property.name === 'track' &&
          !callee.computed)) &&
      is_ripple_import(callee, context)
    ) {
      if (node.arguments.length === 0) {
        node.arguments.push(b.void0);
      }
      return {
        ...node,
        arguments: [...node.arguments.map((arg) => context.visit(arg)), b.id('__block')],
      };
    }

    if (
      !is_inside_component(context, true) ||
      context.state.to_ts ||
      (parent?.type === 'MemberExpression' && parent.property === node) ||
      is_inside_call_expression(context) ||
      !context.path.some((node) => node.type === 'Component') ||
      is_declared_function_within_component(callee, context)
    ) {
      return context.next();
    }

    // Handle array methods that access the array
    if (callee.type === 'MemberExpression') {
      const property = callee.property;

      if (callee.computed) {
        return b.call(
          '_$_.with_scope',
          b.id('__block'),
          b.thunk(
            b.call(
              '_$_.call_property',
              context.visit(callee.object),
              context.visit(property),
              callee.optional ? b.true : undefined,
              node.optional ? b.true : undefined,
              ...node.arguments.map((arg) => context.visit(arg)),
            ),
          ),
        );
      }
    }

    return b.call(
      '_$_.with_scope',
      b.id('__block'),
      b.thunk(
        {
          ...node,
          callee: context.visit(callee),
          arguments: node.arguments.map((arg) => context.visit(arg)),
        },
        context.state.metadata?.await ?? false,
      ),
    );
  },

  TSTypeAliasDeclaration(_, context) {
    if (!context.state.to_ts) {
      return b.empty;
    }
    context.next();
  },

  TSInterfaceDeclaration(_, context) {
    if (!context.state.to_ts) {
      return b.empty;
    }
    context.next();
  },

  TSMappedType(_, context) {
    if (!context.state.to_ts) {
      return b.empty;
    }
    context.next();
  },

  NewExpression(node, context) {
    const callee = node.callee;
    const parent = context.path.at(-1);

    if (context.state.metadata?.tracking === false) {
      context.state.metadata.tracking = true;
    }

    if (
      context.state.to_ts ||
      !is_inside_component(context, true) ||
      is_inside_call_expression(context) ||
      is_value_static(node)
    ) {
      return context.next();
    }

    return b.call(
      '_$_.with_scope',
      b.id('__block'),
      b.thunk({
        ...node,
        callee: context.visit(callee),
        arguments: node.arguments.map((arg) => context.visit(arg)),
      }),
    );
  },

  MemberExpression(node, context) {
    const parent = context.path.at(-1);

    if (context.state.metadata?.tracking === false) {
      context.state.metadata.tracking = true;
    }

    if (node.property.type === 'Identifier' && node.property.tracked) {
      add_ripple_internal_import(context);

      return b.call(
        '_$_.get_property',
        context.visit(node.object),
        node.computed ? context.visit(node.property) : b.literal(node.property.name),
        node.optional ? b.true : undefined,
      );
    }

    if (node.object.type === 'MemberExpression' && node.object.optional) {
      const metadata = { tracking: false, await: false };

      const object = context.visit(node.object, { ...context.state, metadata });

      if (metadata.tracking) {
        if (context.state.metadata?.tracking === false) {
          context.state.metadata.tracking = true;
        }

        return {
          ...node,
          optional: true,
          object,
          property: context.visit(node.property),
        };
      }
      if (metadata.await) {
        if (context.state.metadata?.await === false) {
          context.state.metadata.await = true;
        }
      }
    } else {
      context.next();
    }
  },

  PropertyDefinition(node, context) {
    if (!context.state.to_ts) {
      delete node.typeAnnotation;
    }
    return context.next();
  },

  VariableDeclaration(node, context) {
    const declarations = [];

    for (const declarator of node.declarations) {
      const metadata = declarator.metadata;

      if (declarator.id.type === 'Identifier') {
        const binding = context.state.scope.get(declarator.id.name);

        if (!context.state.to_ts) {
          delete declarator.id.typeAnnotation;
        }

        if (binding !== null && binding.kind === 'tracked') {
          let expression;

          if (context.state.to_ts) {
            // TypeScript mode: lighter transformation
            if (metadata.tracking && !metadata.await) {
              expression = b.call(
                '_$_.derived',
                b.thunk(context.visit(declarator.init)),
                b.id('__block'),
              );
            } else {
              expression = b.call(
                '_$_.tracked',
                declarator.init === null ? undefined : context.visit(declarator.init),
                b.id('__block'),
              );
            }
          } else {
            debugger;
            // Runtime mode: full transformation
            if (metadata.tracking && metadata.await) {
              expression = b.call(
                b.await(
                  b.call(
                    '_$_.resume_context',
                    b.call(
                      '_$_.async_computed',
                      b.thunk(context.visit(declarator.init), true),
                      b.id('__block'),
                    ),
                  ),
                ),
              );
            } else if (metadata.tracking && !metadata.await) {
              expression = b.call(
                '_$_.derived',
                b.thunk(context.visit(declarator.init)),
                b.id('__block'),
              );
            } else {
              expression = b.call(
                '_$_.tracked',
                declarator.init === null ? undefined : context.visit(declarator.init),
                b.id('__block'),
              );
            }
          }

          declarations.push(b.declarator(declarator.id, expression));
        } else {
          declarations.push(context.visit(declarator));
        }
      } else {
        if (!context.state.to_ts) {
          delete declarator.id.typeAnnotation;
        }

        declarations.push(context.visit(declarator));
      }
    }

    return { ...node, declarations };
  },

  FunctionDeclaration(node, context) {
    return visit_function(node, context);
  },
  ArrowFunctionExpression(node, context) {
    return visit_function(node, context);
  },
  FunctionExpression(node, context) {
    return visit_function(node, context);
  },

  Element(node, context) {
    const { state, visit } = context;

    const is_dom_element = is_element_dom_element(node);
    const is_spreading = node.attributes.some((attr) => attr.type === 'SpreadAttribute');
    const spread_attributes = is_spreading ? [] : null;

    const child_namespace = is_dom_element
      ? determine_namespace_for_children(node.id.name, state.namespace)
      : state.namespace;

    const handle_static_attr = (name, value) => {
      const attr_value = b.literal(
        ` ${name}${
          is_boolean_attribute(name) && value === true
            ? ''
            : `="${value === true ? '' : escape_html(value, true)}"`
        }`,
      );

      if (is_spreading) {
        // For spread attributes, store just the actual value, not the full attribute string
        const actual_value =
          is_boolean_attribute(name) && value === true
            ? b.literal(true)
            : b.literal(value === true ? '' : value);
        spread_attributes.push(b.prop('init', b.literal(name), actual_value));
      } else {
        state.template.push(attr_value);
      }
    };

    if (is_dom_element) {
      let class_attribute = null;
      const local_updates = [];
      const is_void = is_void_element(node.id.name);

      state.template.push(`<${node.id.name}`);

      for (const attr of node.attributes) {
        if (attr.type === 'Attribute') {
          if (attr.name.type === 'Identifier') {
            const name = attr.name.name;

            if (attr.value === null) {
              handle_static_attr(name, true);
              continue;
            }

            if (attr.value.type === 'Literal' && name !== 'class') {
              handle_static_attr(name, attr.value.value);
              continue;
            }

            if (name === 'class' || name === '$class') {
              class_attribute = attr;

              continue;
            }

            if (name === 'value' || name === '$value') {
              const id = state.flush_node();
              const metadata = { tracking: false, await: false };
              const expression = visit(attr.value, { ...state, metadata });

              if (name === '$value' || metadata.tracking) {
                local_updates.push(b.stmt(b.call('_$_.set_value', id, expression)));
              } else {
                state.init.push(b.stmt(b.call('_$_.set_value', id, expression)));
              }

              continue;
            }

            if (name === 'checked' || name === '$checked') {
              const id = state.flush_node();
              const metadata = { tracking: false, await: false };
              const expression = visit(attr.value, { ...state, metadata });

              if (name === '$checked' || metadata.tracking) {
                local_updates.push(b.stmt(b.call('_$_.set_checked', id, expression)));
              } else {
                state.init.push(b.stmt(b.call('_$_.set_checked', id, expression)));
              }
              continue;
            }

            if (name === 'selected' || name === '$selected') {
              const id = state.flush_node();
              const metadata = { tracking: false, await: false };
              const expression = visit(attr.value, { ...state, metadata });

              if (name === '$selected' || metadata.tracking) {
                local_updates.push(b.stmt(b.call('_$_.set_selected', id, expression)));
              } else {
                state.init.push(b.stmt(b.call('_$_.set_selected', id, expression)));
              }
              continue;
            }

            if (is_event_attribute(name)) {
              let capture = name.endsWith('Capture');
              let event_name = capture
                ? name.slice(2, -7).toLowerCase()
                : name.slice(2).toLowerCase();
              let handler = visit(attr.value, state);

              if (attr.metadata?.delegated) {
                let delegated_assignment;

                if (!state.events.has(event_name)) {
                  state.events.add(event_name);
                }

                // Hoist function if we can, otherwise we leave the function as is
                if (attr.metadata.delegated.hoisted) {
                  if (attr.metadata.delegated.function === attr.value) {
                    const func_name = state.scope.root.unique('on_' + event_name);
                    state.hoisted.push(b.var(func_name, handler));
                    handler = func_name;
                  }

                  const hoisted_params = /** @type {Expression[]} */ (
                    attr.metadata.delegated.function.metadata.hoisted_params
                  );

                  const args = [handler, b.id('__block'), ...hoisted_params];
                  delegated_assignment = b.array(args);
                } else if (
                  handler.type === 'Identifier' &&
                  is_declared_function_within_component(handler, context)
                ) {
                  delegated_assignment = handler;
                } else {
                  delegated_assignment = b.array([handler, b.id('__block')]);
                }
                const id = state.flush_node();

                state.init.push(
                  b.stmt(b.assignment('=', b.member(id, '__' + event_name), delegated_assignment)),
                );
              } else {
                const passive = is_passive_event(event_name);
                const id = state.flush_node();

                state.init.push(
                  b.stmt(
                    b.call(
                      '_$_.event',
                      b.literal(event_name),
                      id,
                      handler,
                      capture && b.true,
                      passive === undefined ? undefined : b.literal(passive),
                    ),
                  ),
                );
              }

              continue;
            }

            const metadata = { tracking: false, await: false };
            const expression = visit(attr.value, { ...state, metadata });
            // All other attributes
            if (metadata.tracking) {
              const attribute = name;
              const id = state.flush_node();

              if (is_dom_property(attribute)) {
                local_updates.push(b.stmt(b.assignment('=', b.member(id, attribute), expression)));
              } else {
                local_updates.push(
                  b.stmt(b.call('_$_.set_attribute', id, b.literal(attribute), expression)),
                );
              }
            } else {
              const id = state.flush_node();

              if (is_dom_property(name)) {
                state.init.push(b.stmt(b.assignment('=', b.member(id, name), expression)));
              } else {
                state.init.push(
                  b.stmt(b.call('_$_.set_attribute', id, b.literal(name), expression)),
                );
              }
            }
          }
        } else if (attr.type === 'SpreadAttribute') {
          spread_attributes.push(b.spread(visit(attr.argument, state)));
        } else if (attr.type === 'RefAttribute') {
          const id = state.flush_node();
          state.init.push(b.stmt(b.call('_$_.ref', id, b.thunk(visit(attr.argument, state)))));
        }
      }

      if (class_attribute !== null) {
        if (class_attribute.value.type === 'Literal') {
          let value = class_attribute.value.value;

          if (node.metadata.scoped && state.component.css) {
            value = `${state.component.css.hash} ${value}`;
          }

          handle_static_attr(class_attribute.name.name, value);
        } else {
          const id = state.flush_node();
          const metadata = { tracking: false, await: false };
          let expression = visit(class_attribute.value, { ...state, metadata });

          if (node.metadata.scoped && state.component.css) {
            expression = b.binary('+', b.literal(state.component.css.hash + ' '), expression);
          }
          const is_html = context.state.metadata.namespace === 'html' && node.id.name !== 'svg'

<<<<<<< HEAD
          if (class_attribute.name.name === '$class' || metadata.tracking) {
            local_updates.push(
              b.stmt(
                b.call(
                  '_$_.set_class',
                  id,
                  expression,
                  undefined,
                  b.literal(state.namespace === 'html'),
                ),
              ),
            );
          } else {
            state.init.push(
              b.stmt(
                b.call(
                  '_$_.set_class',
                  id,
                  expression,
                  undefined,
                  b.literal(state.namespace === 'html'),
                ),
              ),
            );
=======
          if (metadata.tracking) {
            local_updates.push(b.stmt(b.call('_$_.set_class', id, expression, is_html)));
          } else {
            state.init.push(b.stmt(b.call('_$_.set_class', id, expression, is_html)));
>>>>>>> 30795dbf
          }
        }
      } else if (node.metadata.scoped && state.component.css) {
        const value = state.component.css.hash;

        handle_static_attr(is_spreading ? '#class' : 'class', value);
      }

      state.template.push('>');

      if (spread_attributes !== null && spread_attributes.length > 0) {
        const id = state.flush_node();
        state.init.push(
          b.stmt(b.call('_$_.render_spread', id, b.thunk(b.object(spread_attributes)))),
        );
      }

      const init = [];
      const update = [];

      if (!is_void) {
        transform_children(node.children, {
          visit,
          state: { ...state, init, update, namespace: child_namespace },
          root: false,
        });
        state.template.push(`</${node.id.name}>`);
      }

      update.push(...local_updates);

      if (init.length > 0) {
        state.init.push(b.block(init));
      }

      if (update.length > 0) {
        if (state.scope.parent.declarations.size > 0) {
          state.init.push(b.stmt(b.call('_$_.render', b.thunk(b.block(update), !!update.async))));
        } else {
          state.update.push(...update);
        }
      }
    } else {
      const id = state.flush_node();

      state.template.push('<!>');

      const is_spreading = node.attributes.some((attr) => attr.type === 'SpreadAttribute');
      const props = [];
      let children_prop = null;

      for (const attr of node.attributes) {
        if (attr.type === 'Attribute') {
          if (attr.name.type === 'Identifier') {
            const metadata = { tracking: false, await: false };
            let property = visit(attr.value, { ...state, metadata });

            if (metadata.tracking || attr.name.tracked) {
              if (attr.name.name === 'children') {
                children_prop = b.thunk(property);
                continue;
              }

              props.push(
                b.prop('get', attr.name, b.function(null, [], b.block([b.return(property)]))),
              );
            } else {
              props.push(b.prop('init', attr.name, property));
            }
          } else {
            props.push(b.prop('init', attr.name, visit(attr.value, state)));
          }
        } else if (attr.type === 'SpreadAttribute') {
          props.push(
            b.spread(
              visit(attr.argument, { ...state, metadata: { ...state.metadata, spread: true } }),
            ),
          );
        } else if (attr.type === 'RefAttribute') {
          props.push(b.prop('init', b.call('_$_.ref_prop'), visit(attr.argument, state), true));
        } else if (attr.type === 'AccessorAttribute') {
          let get_expr;

          if (
            attr.get.type === 'FunctionExpression' ||
            attr.get.type === 'ArrowFunctionExpression'
          ) {
            get_expr = context.state.scope.generate(attr.name.name + '_get');

            state.init.push(b.const(get_expr, visit(attr.get, state)));
          } else {
            get_expr = visit(attr.get, state);
          }

          props.push(
            b.prop('get', attr.name, b.function(null, [], b.block([b.return(b.call(get_expr))]))),
          );

          if (attr.set) {
            let set_expr;

            if (
              attr.set.type === 'FunctionExpression' ||
              attr.set.type === 'ArrowFunctionExpression'
            ) {
              set_expr = context.state.scope.generate(attr.name.name + '_set');

              state.init.push(b.const(set_expr, visit(attr.set, state)));
            } else {
              set_expr = visit(attr.set, state);
            }

            props.push(
              b.prop(
                'set',
                attr.name,
                b.function(
                  null,
                  [b.id('__value')],
                  b.block([b.return(b.call(set_expr, b.id('__value')))]),
                ),
              ),
            );
          }
        } else {
          throw new Error('TODO');
        }
      }

      const children_filtered = [];

      for (const child of node.children) {
        if (child.type === 'Component') {
          const id = child.id;
          props.push(b.prop('init', id, visit(child, { ...state, namespace: child_namespace })));
        } else {
          children_filtered.push(child);
        }
      }

      if (children_filtered.length > 0) {
        const component_scope = context.state.scopes.get(node);
        const children = visit(b.component(b.id('children'), [], children_filtered), {
          ...context.state,
          scope: component_scope,
          namespace: child_namespace,
        });

        if (children_prop) {
          children_prop.body = b.logical('??', children_prop.body, children);
        } else {
          props.push(b.prop('init', b.id('children'), children));
        }
      }

      if (is_spreading) {
        state.init.push(
          b.stmt(
            b.call(
              node.id,
              id,
              b.call('_$_.spread_props', b.thunk(b.object(props)), b.id('__block')),
              b.id('_$_.active_block'),
            ),
          ),
        );
      } else {
        state.init.push(
          b.stmt(b.call(visit(node.id, state), id, b.object(props), b.id('_$_.active_block'))),
        );
      }
    }

    // No need to restore namespace since we didn't mutate it
  },

  Fragment(node, context) {
    if (!context.state.to_ts) {
      add_ripple_internal_import(context);
    }

    const metadata = { await: false };

    const body_statements = transform_body(node.body, {
      ...context,
      state: { ...context.state, component: node, metadata },
    });

    return b.function(
      node.id,
      [b.id('__anchor'), ...node.params.map((param) => context.visit(param, context.state))],
      b.block(
        metadata.await
          ? [b.stmt(b.call('_$_.async', b.thunk(b.block(body_statements), true)))]
          : body_statements,
      ),
    );
  },

  Component(node, context) {
    let prop_statements;

    add_ripple_internal_import(context);

    const metadata = { await: false };

    if (context.state.to_ts) {
      const body_statements = [
        ...transform_body(node.body, {
          ...context,
          state: { ...context.state, component: node, metadata },
        }),
      ];

      return b.function(node.id, node.params, b.block(body_statements));
    }

    let props = b.id('__props');

    if (node.params.length > 0) {
      let props_param = node.params[0];

      if (props_param.type === 'Identifier') {
        delete props_param.typeAnnotation;
        props = props_param;
      } else if (props_param.type === 'ObjectPattern') {
        delete props_param.typeAnnotation;
      }
    }

    const body_statements = [
      b.stmt(b.call('_$_.push_component')),
      ...transform_body(node.body, {
        ...context,
        state: { ...context.state, component: node, metadata },
      }),
      b.stmt(b.call('_$_.pop_component')),
    ];

    if (node.css !== null && node.css) {
      context.state.stylesheets.push(node.css);
    }

    return b.function(
      node.id,
      node.params.length > 0
        ? [b.id('__anchor'), props, b.id('__block')]
        : [b.id('__anchor'), b.id('_'), b.id('__block')],
      b.block([
        ...(prop_statements ?? []),
        ...(metadata.await
          ? [b.stmt(b.call('_$_.async', b.thunk(b.block(body_statements), true)))]
          : body_statements),
      ]),
    );
  },

  AssignmentExpression(node, context) {
    if (context.state.to_ts) {
      return context.next();
    }

    const left = node.left;

    if (
      left.type === 'MemberExpression' &&
      left.property.type === 'Identifier' &&
      left.property.tracked
    ) {
      add_ripple_internal_import(context);
      const operator = node.operator;
      const right = node.right;

      if (operator !== '=') {
        context.state.metadata.tracking = true;
      }

      return b.call(
        '_$_.set_property',
        context.visit(left.object, { ...context.state, metadata: { tracking: false } }),
        left.computed ? context.visit(left.property) : b.literal(left.property.name),
        operator === '='
          ? context.visit(right)
          : b.binary(
              operator === '+=' ? '+' : operator === '-=' ? '-' : operator === '*=' ? '*' : '/',
              /** @type {Pattern} */ (context.visit(left)),
              /** @type {Expression} */ (context.visit(right)),
            ),
        b.id('__block'),
      );
    }

    if (left.type === 'Identifier' && left.tracked) {
      add_ripple_internal_import(context);
      const operator = node.operator;
      const right = node.right;

      return b.call(
        '_$_.set',
        context.visit(left, { ...context.state, metadata: { tracking: null } }),
        operator === '='
          ? context.visit(right)
          : b.binary(
              operator === '+=' ? '+' : operator === '-=' ? '-' : operator === '*=' ? '*' : '/',
              /** @type {Pattern} */ (
                context.visit(left, { ...context.state, metadata: { tracking: false } })
              ),
              /** @type {Expression} */ (context.visit(right)),
            ),
        b.id('__block'),
      );
    }

    return visit_assignment_expression(node, context, build_assignment) ?? context.next();
  },

  UpdateExpression(node, context) {
    if (context.state.to_ts) {
      context.next();
      return;
    }
    const argument = node.argument;

    if (
      argument.type === 'MemberExpression' &&
      argument.property.type === 'Identifier' &&
      argument.property.tracked
    ) {
      add_ripple_internal_import(context);
      context.state.metadata.tracking = true;

      return b.call(
        node.prefix ? '_$_.update_pre_property' : '_$_.update_property',
        context.visit(argument.object, { ...context.state, metadata: { tracking: false } }),
        argument.computed ? context.visit(argument.property) : b.literal(argument.property.name),
        b.id('__block'),
        node.operator === '--' ? b.literal(-1) : undefined,
      );
    }

    if (argument.type === 'Identifier' && argument.tracked) {
      return b.call(
        node.prefix ? '_$_.update_pre' : '_$_.update',
        context.visit(argument, { ...context.state, metadata: { tracking: null } }),
        b.id('__block'),
        node.operator === '--' ? b.literal(-1) : undefined,
      );
    }

    const left = object(argument);
    const binding = context.state.scope.get(left.name);
    const transformers = left && binding?.transform;

    if (left === argument) {
      const update_fn = transformers?.update || transformers?.update_tracked;
      if (update_fn) {
        return update_fn(node);
      }
    }

    context.next();
  },

  ForOfStatement(node, context) {
    if (!is_inside_component(context)) {
      context.next();
      return;
    }
    const is_controlled = node.is_controlled;

    // do only if not controller
    if (!is_controlled) {
      context.state.template.push('<!>');
    }

    const id = context.state.flush_node(is_controlled);
    const pattern = node.left.declarations[0].id;
    const body_scope = context.state.scopes.get(node.body);

    context.state.init.push(
      b.stmt(
        b.call(
          '_$_.for',
          id,
          b.thunk(context.visit(node.right)),
          b.arrow(
            [b.id('__anchor'), pattern],
            b.block(
              transform_body(node.body.body, {
                ...context,
                state: { ...context.state, scope: body_scope, namespace: context.state.namespace },
              }),
            ),
          ),
          b.literal(is_controlled ? IS_CONTROLLED : 0),
        ),
      ),
    );
  },

  IfStatement(node, context) {
    if (!is_inside_component(context)) {
      context.next();
      return;
    }
    context.state.template.push('<!>');

    const id = context.state.flush_node();
    const statements = [];

    const consequent_scope = context.state.scopes.get(node.consequent);
    const consequent = b.block(
      transform_body(node.consequent.body, {
        ...context,
        state: { ...context.state, scope: consequent_scope },
      }),
    );
    const consequent_id = context.state.scope.generate('consequent');

    statements.push(b.var(b.id(consequent_id), b.arrow([b.id('__anchor')], consequent)));

    let alternate_id;

    if (node.alternate !== null) {
      const alternate_scope = context.state.scopes.get(node.alternate) || context.state.scope;
      let alternate_body = node.alternate.body;
      if (node.alternate.type === 'IfStatement') {
        alternate_body = [node.alternate];
      }
      const alternate = b.block(
        transform_body(alternate_body, {
          ...context,
          state: { ...context.state, scope: alternate_scope },
        }),
      );
      alternate_id = context.state.scope.generate('alternate');
      statements.push(b.var(b.id(alternate_id), b.arrow([b.id('__anchor')], alternate)));
    }

    statements.push(
      b.stmt(
        b.call(
          '_$_.if',
          id,
          b.arrow(
            [b.id('__render')],
            b.block([
              b.if(
                context.visit(node.test),
                b.stmt(b.call(b.id('__render'), b.id(consequent_id))),
                alternate_id
                  ? b.stmt(
                      b.call(
                        b.id('__render'),
                        b.id(alternate_id),
                        node.alternate ? b.literal(false) : undefined,
                      ),
                    )
                  : undefined,
              ),
            ]),
          ),
        ),
      ),
    );

    context.state.init.push(b.block(statements));
  },

  TSAsExpression(node, context) {
    if (!context.state.to_ts) {
      return context.visit(node.expression);
    }
    return context.next();
  },

  TryStatement(node, context) {
    if (!is_inside_component(context)) {
      context.next();
      return;
    }
    context.state.template.push('<!>');

    const id = context.state.flush_node();
    const metadata = { await: false };
    let body = transform_body(node.block.body, {
      ...context,
      state: { ...context.state, metadata },
    });

    if (metadata.pending) {
      body = [b.stmt(b.call('_$_.async', b.thunk(b.block(body), true)))];
    }

    context.state.init.push(
      b.stmt(
        b.call(
          '_$_.try',
          id,
          b.arrow([b.id('__anchor')], b.block(body)),
          node.handler === null
            ? b.literal(null)
            : b.arrow(
                [b.id('__anchor'), ...(node.handler.param ? [node.handler.param] : [])],
                b.block(transform_body(node.handler.body.body, context)),
              ),
          node.pending === null
            ? undefined
            : b.arrow([b.id('__anchor')], b.block(transform_body(node.pending.body, context))),
        ),
      ),
    );
  },

  AwaitExpression(node, context) {
    if (!is_top_level_await(context) || context.state.to_ts) {
      return context.next();
    }

    if (context.state.metadata?.await === false) {
      context.state.metadata.await = true;
    }

    return b.call(b.await(b.call('_$_.maybe_tracked', context.visit(node.argument))));
  },

  BinaryExpression(node, context) {
    return b.binary(node.operator, context.visit(node.left), context.visit(node.right));
  },

  TemplateLiteral(node, context) {
    const parent = context.path.at(-1);

    if (node.expressions.length === 0 && parent?.type !== 'TaggedTemplateExpression') {
      return b.literal(node.quasis[0].value.cooked);
    }

    const expressions = node.expressions.map((expr) => context.visit(expr));
    return b.template(node.quasis, expressions);
  },

  BlockStatement(node, context) {
    const statements = [];

    for (const statement of node.body) {
      statements.push(context.visit(statement));
    }

    return b.block(statements);
  },

  Program(node, context) {
    const statements = [];

    for (const statement of node.body) {
      statements.push(context.visit(statement));
    }

    return { ...node, body: statements };
  },
};

/**
 * @param {Array<string | Expression>} items
 */
function join_template(items) {
  let quasi = b.quasi('');
  const template = b.template([quasi], []);

  /**
   * @param {Expression} expression
   */
  function push(expression) {
    if (expression.type === 'TemplateLiteral') {
      for (let i = 0; i < expression.expressions.length; i += 1) {
        const q = expression.quasis[i];
        const e = expression.expressions[i];

        quasi.value.cooked += /** @type {string} */ (q.value.cooked);
        push(e);
      }

      const last = /** @type {TemplateElement} */ (expression.quasis.at(-1));
      quasi.value.cooked += /** @type {string} */ (last.value.cooked);
    } else if (expression.type === 'Literal') {
      /** @type {string} */ (quasi.value.cooked) += expression.value;
    } else {
      template.expressions.push(expression);
      template.quasis.push((quasi = b.quasi('')));
    }
  }

  for (const item of items) {
    if (typeof item === 'string') {
      quasi.value.cooked += item;
    } else {
      push(item);
    }
  }

  for (const quasi of template.quasis) {
    quasi.value.raw = sanitize_template_string(/** @type {string} */ (quasi.value.cooked));
  }

  quasi.tail = true;

  return template;
}

function normalize_child(node, normalized) {
  if (node.type === 'EmptyStatement') {
    return;
  } else if (node.type === 'Element' && node.id.type === 'Identifier' && node.id.name === 'style') {
    return;
  } else {
    normalized.push(node);
  }
}

function transform_ts_child(node, context) {
  const { state, visit } = context;

  if (node.type === 'Text') {
    state.init.push(b.stmt(visit(node.expression, { ...state })));
  } else if (node.type === 'Element') {
    const type = node.id.name;
    const children = [];
    let has_children_props = false;

    // Filter out RefAttributes and handle them separately
    const ref_attributes = [];
    const attributes = node.attributes
      .filter((attr) => {
        if (attr.type === 'RefAttribute') {
          ref_attributes.push(attr);
          return false;
        }
        return true;
      })
      .map((attr) => {
        if (attr.type === 'Attribute') {
          const metadata = { await: false };
          const name = visit(attr.name, { ...state, metadata });
          const value = visit(attr.value, { ...state, metadata });
          const jsx_name = b.jsx_id(name.name);
          if (name.name === 'children') {
            has_children_props = true;
          }
          jsx_name.loc = name.loc;

          return b.jsx_attribute(jsx_name, b.jsx_expression_container(value));
        } else if (attr.type === 'SpreadAttribute') {
          const metadata = { await: false };
          const argument = visit(attr.argument, { ...state, metadata });
          return b.jsx_spread_attribute(argument);
        }
      });

    // Add RefAttribute references separately for sourcemap purposes
    for (const ref_attr of ref_attributes) {
      const metadata = { await: false };
      const argument = visit(ref_attr.argument, { ...state, metadata });
      state.init.push(b.stmt(argument));
    }

    if (!node.selfClosing && !has_children_props && node.children.length > 0) {
      const is_dom_element = is_element_dom_element(node);

      const component_scope = context.state.scopes.get(node);
      const thunk = b.thunk(
        b.block(
          transform_body(node.children, {
            ...context,
            state: { ...state, scope: component_scope },
          }),
        ),
      );

      if (is_dom_element) {
        children.push(b.jsx_expression_container(b.call(thunk)));
      } else {
        const children_name = context.state.scope.generate('component');
        const children_id = b.id(children_name);
        const jsx_id = b.jsx_id('children');
        jsx_id.loc = node.id.loc;
        state.init.push(b.const(children_id, thunk));
        attributes.push(b.jsx_attribute(jsx_id, b.jsx_expression_container(children_id)));
      }
    }

    const opening_type = b.jsx_id(type);
    opening_type.loc = node.id.loc;

    let closing_type = undefined;

    if (!node.selfClosing) {
      closing_type = b.jsx_id(type);
      closing_type.loc = {
        start: {
          line: node.loc.end.line,
          column: node.loc.end.column - type.length - 1,
        },
        end: {
          line: node.loc.end.line,
          column: node.loc.end.column - 1,
        },
      };
    }

    state.init.push(
      b.stmt(b.jsx_element(opening_type, attributes, children, node.selfClosing, closing_type)),
    );
  } else if (node.type === 'IfStatement') {
    const consequent_scope = context.state.scopes.get(node.consequent);
    const consequent = b.block(
      transform_body(node.consequent.body, {
        ...context,
        state: { ...context.state, scope: consequent_scope },
      }),
    );

    let alternate;

    if (node.alternate !== null) {
      const alternate_scope = context.state.scopes.get(node.alternate) || context.state.scope;
      let alternate_body = node.alternate.body;
      if (node.alternate.type === 'IfStatement') {
        alternate_body = [node.alternate];
      }
      alternate = b.block(
        transform_body(alternate_body, {
          ...context,
          state: { ...context.state, scope: alternate_scope },
        }),
      );
    }

    state.init.push(b.if(visit(node.test), consequent, alternate));
  } else if (node.type === 'ForOfStatement') {
    const body_scope = context.state.scopes.get(node.body);
    const body = b.block(
      transform_body(node.body.body, {
        ...context,
        state: { ...context.state, scope: body_scope },
      }),
    );

    state.init.push(b.for_of(visit(node.left), visit(node.right), body, node.await));
  } else if (node.type === 'TryStatement') {
    const try_scope = context.state.scopes.get(node.block);
    const try_body = b.block(
      transform_body(node.block.body, {
        ...context,
        state: { ...context.state, scope: try_scope },
      }),
    );

    let catch_handler = null;
    if (node.handler) {
      const catch_scope = context.state.scopes.get(node.handler.body);
      const catch_body = b.block(
        transform_body(node.handler.body.body, {
          ...context,
          state: { ...context.state, scope: catch_scope },
        }),
      );
      catch_handler = b.catch_clause(node.handler.param || null, catch_body);
    }

    let finally_block = null;
    if (node.finalizer) {
      const finally_scope = context.state.scopes.get(node.finalizer);
      finally_block = b.block(
        transform_body(node.finalizer.body, {
          ...context,
          state: { ...context.state, scope: finally_scope },
        }),
      );
    }

    state.init.push(b.try(try_body, catch_handler, finally_block));
  } else if (node.type === 'Component') {
    const component = visit(node, context.state);

    state.init.push(component);
  } else {
    debugger;
    throw new Error('TODO');
  }
}

function transform_children(children, context) {
  const { visit, state, root } = context;
  const normalized = [];

  for (const node of children) {
    normalize_child(node, normalized);
  }


  const is_fragment =
    normalized.some(
      (node) =>
        node.type === 'IfStatement' ||
        node.type === 'TryStatement' ||
        node.type === 'ForOfStatement' ||
        (node.type === 'Element' &&
          (node.id.type !== 'Identifier' || !is_element_dom_element(node))),
    ) ||
    normalized.filter(
      (node) => node.type !== 'VariableDeclaration' && node.type !== 'EmptyStatement',
    ).length > 1;
  let initial = null;
  let prev = null;
  let template_id = null;

  const get_id = (node) => {
    return b.id(
      node.type == 'Element' && is_element_dom_element(node)
        ? state.scope.generate(node.id.name)
        : node.type == 'Text'
          ? state.scope.generate('text')
          : state.scope.generate('node'),
    );
  };

  const create_initial = (node) => {
    const id = is_fragment ? b.id(state.scope.generate('fragment')) : get_id(node);
    initial = id;
    template_id = state.scope.generate('root');
    state.setup.push(b.var(id, b.call(template_id)));
  };

  for (let i = normalized.length - 1; i >= 0; i--) {
    const child = normalized[i];
    const prev_child = normalized[i - 1];

    if (child.type === 'Text' && prev_child?.type === 'Text') {
      if (child.expression.type === 'Literal' && prev_child.expression.type === 'Literal') {
        prev_child.expression = b.literal(prev_child.expression.value + child.expression.value);
      } else {
        prev_child.expression = b.binary('+', prev_child.expression, child.expression);
      }
      normalized.splice(i, 1);
    }
  }

  for (const node of normalized) {
    if (
      node.type === 'VariableDeclaration' ||
      node.type === 'ExpressionStatement' ||
      node.type === 'ThrowStatement' ||
      node.type === 'FunctionDeclaration' ||
      node.type === 'DebuggerStatement' ||
      node.type === 'ClassDeclaration' ||
      node.type === 'TSTypeAliasDeclaration' ||
      node.type === 'TSInterfaceDeclaration' ||
      node.type === 'Component'
    ) {
      const metadata = { await: false };
      state.init.push(visit(node, { ...state, metadata }));
      if (metadata.await) {
        state.init.push(b.if(b.call('_$_.aborted'), b.return(null)));
        if (state.metadata?.await === false) {
          state.metadata.await = true;
        }
      }
    } else if (state.to_ts) {
      transform_ts_child(node, { visit, state });
    } else {
      if (initial === null && root) {
        create_initial(node);
      }

      const current_prev = prev;
      let cached;
      const flush_node = (is_controlled) => {
        if (cached && !is_controlled) {
          return cached;
        } else if (current_prev !== null) {
          const id = get_id(node);
          state.setup.push(b.var(id, b.call('_$_.sibling', current_prev())));
          cached = id;
          return id;
        } else if (initial !== null) {
          if (is_fragment) {
            const id = get_id(node);
            state.setup.push(b.var(id, b.call('_$_.child_frag', initial)));
            cached = id;
            return id;
          }
          return initial;
        } else if (state.flush_node !== null) {
          if (is_controlled) {
            return state.flush_node();
          }

          const id = get_id(node);
          state.setup.push(b.var(id, b.call('_$_.child', state.flush_node())));
          cached = id;
          return id;
        } else {
          debugger;
        }
      };

      prev = flush_node;

      if (node.type === 'Element') {
        visit(node, { ...state, flush_node, namespace: state.namespace });
      } else if (node.type === 'Text') {
        const metadata = { tracking: false, await: false };
        const expression = visit(node.expression, { ...state, metadata });

        if (metadata.tracking) {
          state.template.push(' ');
          const id = flush_node();
          state.update.push(b.stmt(b.call('_$_.set_text', id, expression)));
          if (metadata.await) {
            state.update.async = true;
          }
        } else if (normalized.length === 1) {
          if (expression.type === 'Literal') {
            state.template.push(escape_html(expression.value));
          } else {
            const id = state.flush_node();
            state.template.push(' ');
            state.init.push(
              b.stmt(
                b.assignment('=', b.member(b.call('_$_.child', id), b.id('nodeValue')), expression),
              ),
            );
          }
        } else {
          // Handle Text nodes in fragments
          state.template.push(' ');
          const id = flush_node();
          state.update.push(b.stmt(b.call('_$_.set_text', id, expression)));
          if (metadata.await) {
            state.update.async = true;
          }
        }
      } else if (node.type === 'ForOfStatement') {
        const is_controlled = normalized.length === 1;
        node.is_controlled = is_controlled;
        visit(node, { ...state, flush_node, namespace: state.namespace });
      } else if (node.type === 'IfStatement') {
        const is_controlled = normalized.length === 1;
        node.is_controlled = is_controlled;
        visit(node, { ...state, flush_node, namespace: state.namespace });
      } else if (node.type === 'TryStatement') {
        const is_controlled = normalized.length === 1;
        node.is_controlled = is_controlled;
        visit(node, { ...state, flush_node, namespace: state.namespace });
      } else {
        debugger;
      }
    }
  }

  const template_namespace = state.namespace || 'html';

  if (root && initial !== null && template_id !== null) {
    let flags = is_fragment ? TEMPLATE_FRAGMENT : 0;
    if (template_namespace === 'svg') {
      flags |= TEMPLATE_SVG_NAMESPACE;
    } else if (template_namespace === 'mathml') {
      flags |= TEMPLATE_MATHML_NAMESPACE;
    }
    state.final.push(b.stmt(b.call('_$_.append', b.id('__anchor'), initial)));
    state.hoisted.push(
      b.var(template_id, b.call('_$_.template', join_template(state.template), b.literal(flags))),
    );
  }
}

function transform_body(body, { visit, state }) {
  const body_state = {
    ...state,
    template: [],
    setup: [],
    init: [],
    update: [],
    final: [],
    metadata: state.metadata,
    namespace: state.namespace || 'html', // Preserve namespace context
  };

  transform_children(body, { visit, state: body_state, root: true });

  if (body_state.update.length > 0) {
    body_state.init.push(b.stmt(b.call('_$_.render', b.thunk(b.block(body_state.update)))));
  }

  return [...body_state.setup, ...body_state.init, ...body_state.final];
}

export function transform(filename, source, analysis, to_ts) {
  const state = {
    imports: new Set(),
    events: new Set(),
    template: null,
    hoisted: [],
    setup: null,
    init: null,
    update: null,
    final: null,
    flush_node: null,
    scope: analysis.scope,
    scopes: analysis.scopes,
    stylesheets: [],
    to_ts,
  };

  const program = /** @type {ESTree.Program} */ (
    walk(analysis.ast, { ...state, namespace: 'html' }, visitors)
  );

  for (const hoisted of state.hoisted) {
    program.body.unshift(hoisted);
  }

  for (const import_node of state.imports) {
    program.body.unshift(b.stmt(b.id(import_node)));
  }

  if (state.events.size > 0) {
    program.body.push(
      b.stmt(
        b.call('_$_.delegate', b.array(Array.from(state.events).map((name) => b.literal(name)))),
      ),
    );
  }

  const js = print(
    program,
    tsx({
      comments: analysis.ast.comments || [],
    }),
    {
      sourceMapContent: source,
      sourceMapSource: path.basename(filename),
    },
  );

  const css = render_stylesheets(state.stylesheets);

  return {
    ast: program,
    js,
    css,
  };
}<|MERGE_RESOLUTION|>--- conflicted
+++ resolved
@@ -654,39 +654,16 @@
           if (node.metadata.scoped && state.component.css) {
             expression = b.binary('+', b.literal(state.component.css.hash + ' '), expression);
           }
-          const is_html = context.state.metadata.namespace === 'html' && node.id.name !== 'svg'
-
-<<<<<<< HEAD
+          const is_html = context.state.metadata.namespace === 'html' && node.id.name !== 'svg';
+
           if (class_attribute.name.name === '$class' || metadata.tracking) {
             local_updates.push(
-              b.stmt(
-                b.call(
-                  '_$_.set_class',
-                  id,
-                  expression,
-                  undefined,
-                  b.literal(state.namespace === 'html'),
-                ),
-              ),
+              b.stmt(b.call('_$_.set_class', id, expression, undefined, b.literal(is_html))),
             );
           } else {
             state.init.push(
-              b.stmt(
-                b.call(
-                  '_$_.set_class',
-                  id,
-                  expression,
-                  undefined,
-                  b.literal(state.namespace === 'html'),
-                ),
-              ),
+              b.stmt(b.call('_$_.set_class', id, expression, undefined, b.literal(is_html))),
             );
-=======
-          if (metadata.tracking) {
-            local_updates.push(b.stmt(b.call('_$_.set_class', id, expression, is_html)));
-          } else {
-            state.init.push(b.stmt(b.call('_$_.set_class', id, expression, is_html)));
->>>>>>> 30795dbf
           }
         }
       } else if (node.metadata.scoped && state.component.css) {
@@ -1485,7 +1462,6 @@
   for (const node of children) {
     normalize_child(node, normalized);
   }
-
 
   const is_fragment =
     normalized.some(
