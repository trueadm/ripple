import { parse } from 'ripple/compiler';
import { doc } from 'prettier';

const { concat, join, line, hardline, group, indent, dedent, ifBreak } = doc.builders;

// Embed function - not needed for now
export function embed(path, options) {
	return null;
}

export const languages = [
	{
		name: 'ripple',
		parsers: ['ripple'],
		extensions: ['.ripple'],
		vscodeLanguageIds: ['ripple'],
	},
];

export const parsers = {
	ripple: {
		astFormat: 'ripple-ast',
		parse(text, parsers, options) {
			const ast = parse(text);
			// Attach source text to AST for line counting when comments lack loc info
			ast.__source = text;
			return ast;
		},

		locStart(node) {
			return node.loc.start.index;
		},

		locEnd(node) {
			return node.loc.end.index;
		},
	},
};

export const printers = {
	'ripple-ast': {
		print(path, options, print, args) {
			const node = path.getValue();
			const parts = printRippleNode(node, path, options, print, args);
			// If printRippleNode returns doc parts, return them directly
			// If it returns a string, wrap it for consistency
			// If it returns an array, concatenate it
			if (Array.isArray(parts)) {
				return concat(parts);
			}
			return typeof parts === 'string' ? parts : parts;
		},
		getVisitorKeys(node) {
			const keys = Object.keys(node).filter((key) => {
				return key === 'start' || key === 'end' || key === 'loc' || key === 'metadata' || 'css'
					? false
					: typeof node[key] === 'object' && node[key] !== null;
			});

			return keys;
		},
	},
};

// Helper function to format string literals according to Prettier options
function formatStringLiteral(value, options) {
	if (typeof value !== 'string') {
		return JSON.stringify(value);
	}

	const quote = options.singleQuote ? "'" : '"';
	const escapedValue = value
		.replace(/\\/g, '\\\\')
		.replace(new RegExp(quote, 'g'), '\\' + quote)
		.replace(/\n/g, '\\n')
		.replace(/\r/g, '\\r')
		.replace(/\t/g, '\\t');

	return quote + escapedValue + quote;
}

// Helper function to create indentation according to Prettier options
function createIndent(options, level = 1) {
	if (options.useTabs) {
		return '\t'.repeat(level);
	} else {
		return ' '.repeat((options.tabWidth || 2) * level);
	}
}

function printRippleNode(node, path, options, print, args) {
	if (!node || typeof node !== 'object') {
		return String(node || '');
	}

	const parts = [];

	const isInlineContext = args && args.isInlineContext;

	// Get source text from root node for line counting
	const sourceText = path.stack && path.stack[0] && path.stack[0].__source;

	// Handle leading comments
	if (node.leadingComments) {
		for (let i = 0; i < node.leadingComments.length; i++) {
			const comment = node.leadingComments[i];
			const nextComment = node.leadingComments[i + 1];
			const isLastComment = i === node.leadingComments.length - 1;

			if (comment.type === 'Line') {
				parts.push('//' + comment.value);
				parts.push(hardline);

				// Check if there should be blank lines between this comment and the next
				if (nextComment) {
					const blankLinesBetween = getWhitespaceLinesBetween(comment, nextComment, sourceText);
					if (blankLinesBetween > 0) {
						parts.push(hardline);
					}
				} else if (isLastComment) {
					// Check if there should be a blank line between the last comment and the node
					// Only add if there are 2+ blank lines (indicating intentional separation)
					const blankLinesBetween = getWhitespaceLinesBetween(comment, node, sourceText);
					if (blankLinesBetween > 1) {
						parts.push(hardline);
					}
				}
			} else if (comment.type === 'Block') {
				parts.push('/*' + comment.value + '*/');
				if (!isInlineContext) {
					parts.push(hardline);

					// Check if there should be blank lines between this comment and the next
					if (nextComment) {
						const blankLinesBetween = getWhitespaceLinesBetween(comment, nextComment, sourceText);
						if (blankLinesBetween > 0) {
							parts.push(hardline);
						}
					} else if (isLastComment) {
						// Check if there should be a blank line between the last comment and the node
						// Only add if there are 2+ blank lines (indicating intentional separation)
						const blankLinesBetween = getWhitespaceLinesBetween(comment, node, sourceText);
						if (blankLinesBetween > 1) {
							parts.push(hardline);
						}
					}
				} else {
					parts.push(' ');
				}
			}
		}
	}

	// Handle inner comments (for nodes with no children to attach to)
	const innerCommentParts = [];
	if (node.innerComments) {
		for (const comment of node.innerComments) {
			if (comment.type === 'Line') {
				innerCommentParts.push('//' + comment.value);
			} else if (comment.type === 'Block') {
				innerCommentParts.push('/*' + comment.value + '*/');
			}
		}
	}

	let nodeContent;

	switch (node.type) {
		case 'Program': {
			// Handle the body statements properly with whitespace preservation
			const statements = [];
			for (let i = 0; i < node.body.length; i++) {
				const statement = path.call(print, 'body', i);
				// If statement is an array, flatten it
				if (Array.isArray(statement)) {
					statements.push(concat(statement));
				} else {
					statements.push(statement);
				}

				// Add spacing between top-level statements based on original formatting
				if (i < node.body.length - 1) {
					const currentStmt = node.body[i];
					const nextStmt = node.body[i + 1];

					// Use same whitespace detection logic as in components
					const sourceText = options.originalText || options.source;
					let hasOriginalBlankLines = false;

					if (sourceText && currentStmt.loc && nextStmt.loc) {
						const currentEnd = currentStmt.loc.end;
						const nextStart = nextStmt.loc.start;

						const lines = sourceText.split('\n');
						const linesBetween = lines.slice(currentEnd.line, nextStart.line - 1);
						hasOriginalBlankLines = linesBetween.some((line) => line.trim() === '');
					} else {
						const currentEndLine = currentStmt.loc?.end?.line;
						const nextStartLine = nextStmt.loc?.start?.line;
						hasOriginalBlankLines =
							nextStartLine && currentEndLine && nextStartLine - currentEndLine > 1;
					}

					// Only add spacing when explicitly needed
					if (shouldAddBlankLine(currentStmt, nextStmt, sourceText)) {
						statements.push(concat([line, line])); // blank line
					} else {
						statements.push(line); // single line break
					}
				}
			}

			// Prettier always adds a trailing newline to files
			// Add it unless the code is completely empty
			if (statements.length > 0) {
				nodeContent = concat([...statements, hardline]);
			} else {
				nodeContent = concat(statements);
			}
			break;
		}

		case 'ImportDeclaration':
			nodeContent = printImportDeclaration(node, path, options, print);
			break;

		case 'Component':
			nodeContent = printComponent(node, path, options, print);
			break;

		case 'ExportNamedDeclaration':
			nodeContent = printExportNamedDeclaration(node, path, options, print);
			break;

		case 'ExportDefaultDeclaration':
			nodeContent = printExportDefaultDeclaration(node, path, options, print);
			break;

		case 'FunctionDeclaration':
			nodeContent = printFunctionDeclaration(node, path, options, print);
			break;

		case 'IfStatement':
			nodeContent = printIfStatement(node, path, options, print);
			break;

		case 'ForOfStatement':
			nodeContent = printForOfStatement(node, path, options, print);
			break;

		case 'ForStatement':
			nodeContent = printForStatement(node, path, options, print);
			break;

		case 'WhileStatement':
			nodeContent = printWhileStatement(node, path, options, print);
			break;

		case 'DoWhileStatement':
			nodeContent = printDoWhileStatement(node, path, options, print);
			break;

		case 'ClassDeclaration':
			nodeContent = printClassDeclaration(node, path, options, print);
			break;

		case 'TryStatement':
			nodeContent = printTryStatement(node, path, options, print);
			break;

		case 'ArrayExpression':
		case 'TrackedArrayExpression': {
			const prefix = node.type === 'TrackedArrayExpression' ? '#' : '';

			if (!node.elements || node.elements.length === 0) {
				nodeContent = prefix + '[]';
				break;
			}

			// Check if any element is an object expression
			const hasObjectElements = node.elements.some(el => el && el.type === 'ObjectExpression');

			// Check if this array is inside an attribute
			const isInAttribute = args && args.isInAttribute;

			// For arrays of simple objects with only a few properties, try to keep compact
			if (hasObjectElements) {
				// Check if all objects are simple (2 properties or less)
				const allSimpleObjects = node.elements.every(el => {
					if (!el || el.type !== 'ObjectExpression') return false;
					return el.properties && el.properties.length <= 2;
				});

				// If all are simple objects, try single-line format
				if (allSimpleObjects && node.elements.length <= 3) {
					// Print with appropriate context - isInAttribute takes precedence over isInArray
					const elements = path.map((elPath) => {
						return print(elPath, isInAttribute ? { isInAttribute: true } : { isInArray: true });
					}, 'elements');

					const parts = [prefix + '['];
					for (let i = 0; i < elements.length; i++) {
						if (i > 0) parts.push(', ');
						parts.push(elements[i]);
					}
					parts.push(']');
					nodeContent = concat(parts);
					break;
				}
			}

			// Default printing - pass isInArray or isInAttribute context
			const elements = path.map((elPath) => {
				if (isInAttribute) {
					return print(elPath, { isInAttribute: true });
				} else {
					return print(elPath, { isInArray: hasObjectElements });
				}
			}, 'elements');

			// Simple single-line for short arrays without object elements
			if (elements.length <= 3 && !hasObjectElements) {
				const parts = [prefix + '['];
				for (let i = 0; i < elements.length; i++) {
					if (i > 0) parts.push(', ');
					parts.push(elements[i]);
				}
				parts.push(']');
				nodeContent = parts;
				break;
			}

			// Multi-line for longer arrays or complex arrays with objects
			const shouldUseTrailingComma = options.trailingComma !== 'none';
			const parts = [prefix + '['];
			const contentParts = [];

			for (let i = 0; i < elements.length; i++) {
				if (i > 0) {
					contentParts.push(',');
					contentParts.push(hardline);
				}
				contentParts.push(elements[i]);
			}

			if (shouldUseTrailingComma) {
				contentParts.push(',');
			}

			parts.push(indent([hardline, concat(contentParts)]));
			parts.push(hardline);
			parts.push(']');
			nodeContent = group(parts);
			break;
		}

		case 'ObjectExpression':
			nodeContent = printObjectExpression(node, path, options, print, args);
			break;

		case 'TrackedObjectExpression':
			nodeContent = printTrackedObjectExpression(node, path, options, print, args);
			break;

		case 'ClassBody':
			nodeContent = printClassBody(node, path, options, print);
			break;

		case 'PropertyDefinition':
			nodeContent = printPropertyDefinition(node, path, options, print);
			break;

		case 'MethodDefinition':
			nodeContent = printMethodDefinition(node, path, options, print);
			break;

		case 'PrivateIdentifier':
			nodeContent = '#' + node.name;
			break;

		case 'AssignmentExpression':
			nodeContent = concat([path.call(print, 'left'), ' ', node.operator, ' ', path.call(print, 'right')]);
			break;

		case 'MemberExpression':
			nodeContent = printMemberExpression(node, path, options, print);
			break;

		case 'Super':
			nodeContent = 'super';
			break;

		case 'ThisExpression':
			nodeContent = 'this';
			break;

		case 'CallExpression': {
			const parts = [];
			parts.push(path.call(print, 'callee'));

			// Add TypeScript generics if present
			if (node.typeArguments) {
				parts.push(path.call(print, 'typeArguments'));
			} else if (node.typeParameters) {
				parts.push(path.call(print, 'typeParameters'));
			}

			if (node.arguments && node.arguments.length > 0) {
				parts.push('(');

				const args = path.map((argPath) => {
					return print(argPath, { isInlineContext: true });
				}, 'arguments');

				for (let i = 0; i < args.length; i++) {
					if (i > 0) parts.push(', ');
					parts.push(args[i]);
				}
				parts.push(')');
			} else {
				parts.push('()');
			}

			nodeContent = concat(parts);
			break;
		}

		case 'AwaitExpression': {
			const parts = ['await ', path.call(print, 'argument')];
			nodeContent = concat(parts);
			break;
		}

		case 'UnaryExpression':
			nodeContent = printUnaryExpression(node, path, options, print);
			break;

		case 'YieldExpression':
			nodeContent = printYieldExpression(node, path, options, print);
			break;

		case 'TSAsExpression': {
			nodeContent = concat([
				path.call(print, 'expression'),
				' as ',
				path.call(print, 'typeAnnotation')
			]);
			break;
		}

		case 'NewExpression':
			nodeContent = printNewExpression(node, path, options, print);
			break;

		case 'TemplateLiteral':
			nodeContent = printTemplateLiteral(node, path, options, print);
			break;

		case 'TaggedTemplateExpression':
			nodeContent = printTaggedTemplateExpression(node, path, options, print);
			break;

		case 'ThrowStatement':
			nodeContent = printThrowStatement(node, path, options, print);
			break;

		case 'TSInterfaceDeclaration':
			nodeContent = printTSInterfaceDeclaration(node, path, options, print);
			break;

		case 'TSTypeAliasDeclaration':
			nodeContent = printTSTypeAliasDeclaration(node, path, options, print);
			break;

		case 'TSTypeParameterDeclaration':
			nodeContent = printTSTypeParameterDeclaration(node, path, options, print);
			break;

		case 'TSTypeParameter':
			nodeContent = printTSTypeParameter(node, path, options, print);
			break;

		case 'TSTypeParameterInstantiation':
			nodeContent = printTSTypeParameterInstantiation(node, path, options, print);
			break;

		case 'TSNumberKeyword':
			nodeContent = 'number';
			break;

		case 'TSBooleanKeyword':
			nodeContent = 'boolean';
			break;

		case 'TSUndefinedKeyword':
			nodeContent = 'undefined';
			break;

		case 'TSSymbolKeyword':
			nodeContent = 'symbol';
			break;

		case 'TSBigIntKeyword':
			nodeContent = 'bigint';
			break;

		case 'TSAnyKeyword':
			nodeContent = 'any';
			break;

		case 'TSNeverKeyword':
			nodeContent = 'never';
			break;

		case 'TSVoidKeyword':
			nodeContent = 'void';
			break;

		case 'TSInterfaceBody':
			nodeContent = printTSInterfaceBody(node, path, options, print);
			break;

		case 'SwitchStatement':
			nodeContent = printSwitchStatement(node, path, options, print);
			break;

		case 'SwitchCase':
			nodeContent = printSwitchCase(node, path, options, print);
			break;

		case 'BreakStatement':
			nodeContent = printBreakStatement(node, path, options, print);
			break;

		case 'ContinueStatement':
			nodeContent = printContinueStatement(node, path, options, print);
			break;

		case 'DebuggerStatement':
			nodeContent = printDebuggerStatement(node, path, options, print);
			break;

		case 'SequenceExpression':
			nodeContent = printSequenceExpression(node, path, options, print);
			break;

		case 'SpreadElement': {
			const parts = ['...', path.call(print, 'argument')];
			nodeContent = concat(parts);
			break;
		}

		case 'EmptyStatement':
			nodeContent = '';
			break;

		case 'VariableDeclaration':
			nodeContent = printVariableDeclaration(node, path, options, print);
			break;

		case 'ExpressionStatement':
			nodeContent = concat([path.call(print, 'expression'), ';']);
			break;

		case 'RefAttribute':
			nodeContent = concat(['{ref ', path.call(print, 'argument'), '}']);
			break;

		case 'SpreadAttribute': {
			const parts = ['{...', path.call(print, 'argument'), '}'];
			nodeContent = concat(parts);
			break;
		}

		case 'Identifier': {
			// Simple case - just return the name directly like Prettier core
			const trackedPrefix = node.tracked ? "@" : "";
			if (node.typeAnnotation) {
				nodeContent = concat([trackedPrefix + node.name, ': ', path.call(print, 'typeAnnotation')]);
			} else {
				nodeContent = trackedPrefix + node.name;
			}
			break;
		}

		case 'Literal':
			nodeContent = formatStringLiteral(node.value, options);
			break;

		case 'ArrowFunctionExpression':
			nodeContent = printArrowFunction(node, path, options, print);
			break;

		case 'FunctionExpression':
			nodeContent = printFunctionExpression(node, path, options, print);
			break;

		case 'BlockStatement': {
			// Apply the same block formatting pattern as component bodies
			if (!node.body || node.body.length === 0) {
				// Handle innerComments for empty blocks
				if (innerCommentParts.length > 0) {
					nodeContent = group([
						'{',
						indent([hardline, join(hardline, innerCommentParts)]),
						hardline,
						'}',
					]);
					break;
				}
				nodeContent = '{}';
				break;
			}

			// Get source text for whitespace detection - use the same source as the rest of the file
			const blockSourceText = (path.stack && path.stack[0] && path.stack[0].__source) || options.originalText || options.source;

			// Process statements and handle spacing using shouldAddBlankLine
			const statements = [];
			for (let i = 0; i < node.body.length; i++) {
				const statement = path.call(print, 'body', i);
				statements.push(statement);

				// Handle blank lines between statements
				if (i < node.body.length - 1) {
					const currentStmt = node.body[i];
					const nextStmt = node.body[i + 1];

					if (shouldAddBlankLine(currentStmt, nextStmt, blockSourceText)) {
						statements.push(hardline, hardline); // Blank line = two hardlines
					} else {
						statements.push(hardline); // Normal line break
					}
				}
			}

			// Use proper block statement pattern
			nodeContent = group(['{', indent([hardline, concat(statements)]), hardline, '}']);
			break;
		}

		case 'ReturnStatement': {
			const parts = ['return'];
			if (node.argument) {
				parts.push(' ');
				parts.push(path.call(print, 'argument'));
			}
			parts.push(';');
			nodeContent = concat(parts);
			break;
		}

		case 'BinaryExpression':
			nodeContent = concat([path.call(print, 'left'), ' ', node.operator, ' ', path.call(print, 'right')]);
			break;

		case 'LogicalExpression':
			nodeContent = concat([path.call(print, 'left'), ' ', node.operator, ' ', path.call(print, 'right')]);
			break;

		case 'ConditionalExpression':
			nodeContent = concat([
				path.call(print, 'test'),
				' ? ',
				path.call(print, 'consequent'),
				' : ',
				path.call(print, 'alternate'),
			]);
			break;

		case 'UpdateExpression':
			if (node.prefix) {
				nodeContent = concat([node.operator, path.call(print, 'argument')]);
			} else {
				nodeContent = concat([path.call(print, 'argument'), node.operator]);
			}
			break;

		case 'TSArrayType': {
			const parts = [path.call(print, 'elementType'), '[]'];
			nodeContent = concat(parts);
			break;
		}

		case 'TSNumberKeyword':
			nodeContent = 'number';
			break;

		case 'MemberExpression':
			nodeContent = printMemberExpression(node, path, options, print);
			break;

		case 'ObjectPattern':
			nodeContent = printObjectPattern(node, path, options, print);
			break;

		case 'ArrayPattern':
			nodeContent = printArrayPattern(node, path, options, print);
			break;

		case 'Property':
			nodeContent = printProperty(node, path, options, print);
			break;

		case 'VariableDeclarator':
			nodeContent = printVariableDeclarator(node, path, options, print);
			break;

		case 'AssignmentPattern':
			nodeContent = printAssignmentPattern(node, path, options, print);
			break;

		case 'TSTypeAnnotation': {
			nodeContent = path.call(print, 'typeAnnotation');
			break;
		}

		case 'TSTypeLiteral':
			nodeContent = printTSTypeLiteral(node, path, options, print);
			break;

		case 'TSPropertySignature':
			nodeContent = printTSPropertySignature(node, path, options, print);
			break;

		case 'TSStringKeyword':
			nodeContent = 'string';
			break;

		case 'TSNumberKeyword':
			nodeContent = 'number';
			break;

		case 'TSNullKeyword':
			nodeContent = 'null';
			break;

		case 'TSUnknownKeyword':
			nodeContent = 'unknown';
			break;

		case 'TSLiteralType':
			nodeContent = path.call(print, 'literal');
			break;

		case 'TSUnionType': {
			const types = path.map(print, 'types');
			nodeContent = join(' | ', types);
			break;
		}

		case 'TSIntersectionType': {
			const types = path.map(print, 'types');
			nodeContent = join(' & ', types);
			break;
		}

		case 'TSTypeReference':
			nodeContent = printTSTypeReference(node, path, options, print);
			break;

		case 'TSTypeOperator': {
			const operator = node.operator;
			const type = path.call(print, 'typeAnnotation');
			nodeContent = `${operator} ${type}`;
			break;
		}

		case 'TSTypeQuery': {
			const expr = path.call(print, 'exprName');
			nodeContent = `typeof ${expr}`;
			break;
		}

		case 'TSFunctionType': {
			const parts = [];

			// Handle parameters
			parts.push('(');
			if (node.params && node.params.length > 0) {
				const params = path.map(print, 'params');
				for (let i = 0; i < params.length; i++) {
					if (i > 0) parts.push(', ');
					parts.push(params[i]);
				}
			}
			parts.push(')');

			// Handle return type
			parts.push(' => ');
			if (node.returnType) {
				parts.push(path.call(print, 'returnType'));
			} else if (node.typeAnnotation) {
				parts.push(path.call(print, 'typeAnnotation'));
			}

			nodeContent = concat(parts);
			break;
		}

		case 'Element':
			nodeContent = printElement(node, path, options, print, sourceText);
			break;

		case 'StyleSheet':
			nodeContent = printStyleSheet(node, path, options, print);
			break;

		case 'Rule':
			nodeContent = printCSSRule(node, path, options, print);
			break;

		case 'Declaration':
			nodeContent = printCSSDeclaration(node, path, options, print);
			break;

		case 'Atrule':
			nodeContent = printCSSAtrule(node, path, options, print);
			break;

		case 'SelectorList':
			nodeContent = printCSSSelectorList(node, path, options, print);
			break;

		case 'ComplexSelector':
			nodeContent = printCSSComplexSelector(node, path, options, print);
			break;

		case 'RelativeSelector':
			nodeContent = printCSSRelativeSelector(node, path, options, print);
			break;

		case 'TypeSelector':
			nodeContent = printCSSTypeSelector(node, path, options, print);
			break;

		case 'IdSelector':
			nodeContent = printCSSIdSelector(node, path, options, print);
			break;

		case 'ClassSelector':
			nodeContent = printCSSClassSelector(node, path, options, print);
			break;

		case 'Block':
			nodeContent = printCSSBlock(node, path, options, print);
			break;

		case 'Attribute':
			nodeContent = printAttribute(node, path, options, print);
			break;

		case 'Text': {
			const parts = ['{', path.call(print, 'expression'), '}'];
			nodeContent = concat(parts);
			break;
		}

		case 'Html': {
			const parts = ['{html ', path.call(print, 'expression'), '}'];
			nodeContent = concat(parts);
			break;
		}

		default:
			// Fallback for unknown node types
			console.warn('Unknown node type:', node.type);
			nodeContent = '/* Unknown: ' + node.type + ' */';
			break;
	}

	// Handle trailing comments
	if (node.trailingComments) {
		const trailingParts = [];
		for (let i = 0; i < node.trailingComments.length; i++) {
			const comment = node.trailingComments[i];
			const nextComment = node.trailingComments[i + 1];

			// Check if this is an inline comment (on the same line as the node)
			// We need to check if there's a newline between the node end and comment start
			let isInlineComment = false;
			if (sourceText && node.end != null && comment.start != null) {
				const textBetween = sourceText.substring(node.end, comment.start);
				// Inline if there's no newline between node and comment
				isInlineComment = !textBetween.includes('\n');
			} else if (node.loc && comment.loc) {
				// Fallback to loc-based detection
				isInlineComment = node.loc.end.line === comment.loc.start.line;
			}

			if (comment.type === 'Line') {
				if (isInlineComment) {
					// Inline comment - keep on same line with space
					trailingParts.push(' //' + comment.value);
				} else {
					// Block comment - put on new line
					trailingParts.push(hardline);

					// Check if there should be a blank line between the node and the first comment
					if (i === 0) {
						const blankLinesBetween = getWhitespaceLinesBetween(node, comment, sourceText);
						if (blankLinesBetween > 0) {
							trailingParts.push(hardline);
						}
					}

					trailingParts.push('//' + comment.value);

					// Check if there should be blank lines between this comment and the next
					if (nextComment) {
						const blankLinesBetween = getWhitespaceLinesBetween(comment, nextComment, sourceText);
						if (blankLinesBetween > 0) {
							trailingParts.push(hardline);
						}
					}
				}
			} else if (comment.type === 'Block') {
				if (isInlineComment) {
					// Inline comment - keep on same line with space
					trailingParts.push(' /*' + comment.value + '*/');
				} else {
					// Block comment - put on new line
					trailingParts.push(hardline);

					// Check if there should be a blank line between the node and the first comment
					if (i === 0) {
						const blankLinesBetween = getWhitespaceLinesBetween(node, comment, sourceText);
						if (blankLinesBetween > 0) {
							trailingParts.push(hardline);
						}
					}

					trailingParts.push('/*' + comment.value + '*/');

					// Check if there should be blank lines between this comment and the next
					if (nextComment) {
						const blankLinesBetween = getWhitespaceLinesBetween(comment, nextComment, sourceText);
						if (blankLinesBetween > 0) {
							trailingParts.push(hardline);
						}
					}
				}
			}
		}
		if (trailingParts.length > 0) {
			parts.push(nodeContent);
			parts.push(...trailingParts);
			return concat(parts);
		}
	}	// Return with or without leading comments
	if (parts.length > 0) {
		// Don't add blank line between leading comments and node
		// because they're meant to be attached together
		parts.push(nodeContent);
		return concat(parts);
	}

	return nodeContent;
}

function printImportDeclaration(node, path, options, print) {
	// Use Prettier's doc builders for proper cursor tracking
	const parts = ['import'];

	// Handle type imports
	if (node.importKind === 'type') {
		parts.push(' type');
	}

	if (node.specifiers && node.specifiers.length > 0) {
		const defaultImports = [];
		const namedImports = [];
		const namespaceImports = [];

		node.specifiers.forEach((spec) => {
			if (spec.type === 'ImportDefaultSpecifier') {
				defaultImports.push(spec.local.name);
			} else if (spec.type === 'ImportSpecifier') {
				const importName =
					spec.imported.name === spec.local.name
						? spec.local.name
						: spec.imported.name + ' as ' + spec.local.name;
				namedImports.push(importName);
			} else if (spec.type === 'ImportNamespaceSpecifier') {
				namespaceImports.push('* as ' + spec.local.name);
			}
		});

		// Build import clause properly
		const importParts = [];
		if (defaultImports.length > 0) {
			importParts.push(defaultImports.join(', '));
		}
		if (namespaceImports.length > 0) {
			importParts.push(namespaceImports.join(', '));
		}
		if (namedImports.length > 0) {
			importParts.push('{ ' + namedImports.join(', ') + ' }');
		}

		parts.push(' ' + importParts.join(', ') + ' from');
	}

	parts.push(' ' + formatStringLiteral(node.source.value, options) + ';');

	// Return as single string for proper cursor tracking
	return parts;
}

function printExportNamedDeclaration(node, path, options, print) {
	if (node.declaration) {
		const parts = [];
		parts.push('export ');
		parts.push(path.call(print, 'declaration'));
		return parts;
	} else if (node.specifiers && node.specifiers.length > 0) {
		const specifiers = node.specifiers.map((spec) => {
			if (spec.exported.name === spec.local.name) {
				return spec.local.name;
			} else {
				return spec.local.name + ' as ' + spec.exported.name;
			}
		});

		const parts = ['export { '];
		for (let i = 0; i < specifiers.length; i++) {
			if (i > 0) parts.push(', ');
			parts.push(specifiers[i]);
		}
		parts.push(' }');

		if (node.source) {
			parts.push(' from ');
			parts.push(formatStringLiteral(node.source.value, options));
		}
		parts.push(';');

		return parts;
	}

	return 'export';
}

function printComponent(node, path, options, print) {
	// Use arrays instead of string concatenation
	const signatureParts = ['component ', node.id.name];

	// Add TypeScript generics if present
	if (node.typeParameters) {
		const typeParams = path.call(print, 'typeParameters');
		if (Array.isArray(typeParams)) {
			signatureParts.push(...typeParams);
		} else {
			signatureParts.push(typeParams);
		}
	}

	// Always add parentheses, even if no parameters
	if (node.params && node.params.length > 0) {
		signatureParts.push('(');
		const paramList = path.map(print, 'params');
		for (let i = 0; i < paramList.length; i++) {
			if (i > 0) signatureParts.push(', ');
			if (Array.isArray(paramList[i])) {
				signatureParts.push(...paramList[i]);
			} else {
				signatureParts.push(paramList[i]);
			}
		}
		signatureParts.push(')');
	} else {
		signatureParts.push('()');
	}

	// Build body content using the same pattern as BlockStatement
	const statements = [];
	// Get source text for whitespace detection
	const componentSourceText = (path.stack && path.stack[0] && path.stack[0].__source) || options.originalText || options.source;

	for (let i = 0; i < node.body.length; i++) {
		const statement = path.call(print, 'body', i);
		statements.push(statement);

		// Handle blank lines between statements
		if (i < node.body.length - 1) {
			const currentStmt = node.body[i];
			const nextStmt = node.body[i + 1];

			// Use shouldAddBlankLine to determine spacing
			if (shouldAddBlankLine(currentStmt, nextStmt, componentSourceText)) {
				statements.push(hardline, hardline); // Blank line = two hardlines
			} else {
				statements.push(hardline); // Normal line break
			}
		}
	}

	// Process statements to add them to contentParts
	const contentParts = [];
	if (statements.length > 0) {
		contentParts.push(concat(statements));
	}

	// Build script content using Prettier document builders
	let scriptContent = null;
	if (node.script && node.script.source) {
		const script = node.script.source.trim();

		// Build the complete script block as a formatted string
		// Include proper indentation for component level
		let scriptString = '  <script>\n';
		const scriptLines = script.split('\n');
		for (const line of scriptLines) {
			if (line.trim()) {
				scriptString += '    ' + line + '\n';
			} else {
				scriptString += '\n';
			}
		}
		scriptString += '  </script>';

		scriptContent = [scriptString];
	}

	// Use Prettier's standard block statement pattern
	const parts = [concat(signatureParts)];

	if (statements.length > 0 || scriptContent) {
		// Build all content that goes inside the component body
		const allContent = [];

		// Build content manually with proper spacing
		let contentParts = [];

		// Add statements
		if (statements.length > 0) {
			// The statements array contains statements separated by line breaks
			// We need to use join to properly handle the line breaks
			contentParts.push(concat(statements));
		}

		// Add script content
		if (scriptContent) {
			if (contentParts.length > 0) {
				// Always add blank line before script for separation of concerns
				contentParts.push(hardline);
			}
			// Script content is manually indented
			contentParts.push(...scriptContent);
		}

		// Join content parts
		const joinedContent = contentParts.length > 0 ? concat(contentParts) : '';

		// Apply component-level indentation
		const indentedContent = joinedContent ? indent([hardline, joinedContent]) : indent([hardline]);

		parts.push(group([' {', indentedContent, hardline, '}']));
	} else {
		parts.push(' {}');
	}

	return concat(parts);
}

function printVariableDeclaration(node, path, options, print) {
	const kind = node.kind || 'let';

	// Don't add semicolon if this is inside a for-loop (ForStatement or ForOfStatement)
	// We can detect this by checking if there's a parent ForStatement or ForOfStatement
	const hasForLoopParent =
		path.stack &&
		path.stack.some(
			(item) =>
				item &&
				typeof item === 'object' &&
				(item.type === 'ForStatement' || item.type === 'ForOfStatement'),
		);

	const declarations = path.map(print, 'declarations');
	const declarationParts = join(', ', declarations);

	if (!hasForLoopParent) {
		return concat([kind, ' ', declarationParts, ';']);
	}

	return concat([kind, ' ', declarationParts]);
}

function printFunctionExpression(node, path, options, print) {
	const parts = [];

	// Handle async functions
	if (node.async) {
		parts.push('async ');
	}

	parts.push('function');

	// Handle generator functions
	if (node.generator) {
		parts.push('*');
	}

	// Function name (if any)
	if (node.id) {
		parts.push(' ');
		parts.push(node.id.name);
	}

	parts.push('(');

	if (node.params && node.params.length > 0) {
		const paramList = path.map(print, 'params');
		for (let i = 0; i < paramList.length; i++) {
			if (i > 0) parts.push(', ');
			parts.push(paramList[i]);
		}
	}

	parts.push(')');

	// Handle return type annotation
	if (node.returnType) {
		parts.push(': ', path.call(print, 'returnType'));
	}

	parts.push(' ');
	parts.push(path.call(print, 'body'));

	return concat(parts);
}

function printArrowFunction(node, path, options, print) {
	// Build params array properly
	const paramParts = [];
	const paramList = path.map(print, 'params');
	for (let i = 0; i < paramList.length; i++) {
		if (i > 0) paramParts.push(', ');
		paramParts.push(paramList[i]);
	}

	// Return array of parts
	const parts = [];

	if (
		options.arrowParens !== 'always' &&
		node.params.length === 1 &&
		node.params[0].type === 'Identifier' &&
		!node.params[0].typeAnnotation
	) {
		parts.push(...paramParts);
	} else {
		parts.push('(');
		parts.push(...paramParts);
		parts.push(')');
	}

	parts.push(' => ');

	// For block statements, print the body directly to get proper formatting
	if (node.body.type === 'BlockStatement') {
		parts.push(path.call(print, 'body'));
	} else {
		// For expression bodies, check if we need to wrap in parens
		// Wrap ObjectExpression in parens to avoid ambiguity with block statements
		if (node.body.type === 'ObjectExpression') {
			parts.push('(');
			parts.push(path.call(print, 'body'));
			parts.push(')');
		} else {
			parts.push(path.call(print, 'body'));
		}
	}

	return concat(parts);
}

function printExportDefaultDeclaration(node, path, options, print) {
	const parts = [];
	parts.push('export default ');
	parts.push(path.call(print, 'declaration'));
	return parts;
}

function printFunctionDeclaration(node, path, options, print) {
	const parts = [];

	// Handle async functions
	if (node.async) {
		parts.push('async ');
	}

	parts.push('function');

	// Handle generator functions
	if (node.generator) {
		parts.push('*');
	}

	parts.push(' ');
	parts.push(node.id.name);
	parts.push('(');

	if (node.params && node.params.length > 0) {
		const paramList = path.map(print, 'params');
		for (let i = 0; i < paramList.length; i++) {
			if (i > 0) parts.push(', ');
			parts.push(paramList[i]);
		}
	}

	parts.push(')');

	// Handle return type annotation
	if (node.returnType) {
		parts.push(': ', path.call(print, 'returnType'));
	}

	parts.push(' ');
	parts.push(path.call(print, 'body'));

	return parts;
}

function printIfStatement(node, path, options, print) {
	const parts = [];
	parts.push('if (');
	parts.push(path.call(print, 'test'));
	parts.push(') ');
	parts.push(path.call(print, 'consequent'));

	if (node.alternate) {
		parts.push(' else ');
		parts.push(path.call(print, 'alternate'));
	}

	return parts;
}

function printForOfStatement(node, path, options, print) {
	const parts = [];
	parts.push('for (');
	parts.push(path.call(print, 'left'));
	parts.push(' of ');
	parts.push(path.call(print, 'right'));

	// Handle Ripple-specific index syntax
	if (node.index) {
		parts.push('; index ');
		parts.push(path.call(print, 'index'));
	}

	if (node.key) {
		parts.push('; key ');
		parts.push(path.call(print, 'key'));
	}

	parts.push(') ');
	parts.push(path.call(print, 'body'));

	return parts;
}

function printForStatement(node, path, options, print) {
	const parts = [];
	parts.push('for (');

	// Handle init part
	if (node.init) {
		parts.push(path.call(print, 'init'));
	}
	parts.push(';');

	// Handle test part
	if (node.test) {
		parts.push(' ');
		parts.push(path.call(print, 'test'));
	}
	parts.push(';');

	// Handle update part
	if (node.update) {
		parts.push(' ');
		parts.push(path.call(print, 'update'));
	}

	parts.push(') ');
	parts.push(path.call(print, 'body'));

	return parts;
}

// Updated for-loop formatting
function printWhileStatement(node, path, options, print) {
	const parts = [];
	parts.push('while (');
	parts.push(path.call(print, 'test'));
	parts.push(') ');
	parts.push(path.call(print, 'body'));

	return parts;
}

function printDoWhileStatement(node, path, options, print) {
	const parts = [];
	parts.push('do ');
	parts.push(path.call(print, 'body'));
	parts.push(' while (');
	parts.push(path.call(print, 'test'));
	parts.push(')');

	return parts;
}

function printObjectExpression(node, path, options, print, args) {
	if (!node.properties || node.properties.length === 0) {
		return '{}';
	}

	// Check if we should try to format inline
	const isInArray = args && args.isInArray;
	const isInAttribute = args && args.isInAttribute;
	const isSimple = node.properties.length <= 2;
	// Only 1-property objects are considered very simple for compact formatting
	const isVerySimple = node.properties.length === 1;

	// Use AST builders and respect trailing commas
	const properties = path.map(print, 'properties');
	const shouldUseTrailingComma = options.trailingComma !== 'none' && properties.length > 0;

	// For arrays: very simple (1-prop) objects can be inline, 2-prop objects always multiline
	// For attributes: force inline for simple objects
	if (isSimple && (isInArray || isInAttribute)) {
		if (isInArray) {
			if (isVerySimple) {
				// 1-property objects: force inline with spaces
				return concat(['{', ' ', properties[0], ' ', '}']);
			}
			// 2-property objects: let normal formatting handle it (will be multiline)
			// Fall through to default multiline formatting below
		} else {
			// For attributes, force inline without spaces
			const parts = ['{'];
			for (let i = 0; i < properties.length; i++) {
				if (i > 0) parts.push(', ');
				parts.push(properties[i]);
			}
			parts.push('}');
			return concat(parts);
		}
	}

	let content = [hardline];
	if (properties.length > 0) {
		content.push(join([',', hardline], properties));
		if (shouldUseTrailingComma) {
			content.push(',');
		}
		// Always add hardline after properties for consistent formatting
		content.push(hardline);
	}

	return group([
		'{',
		indent(content.slice(0, -1)), // Indent the content but not the final hardline
		content[content.length - 1], // Add the final hardline without indentation
		'}',
	]);
}

function printTrackedObjectExpression(node, path, options, print, args) {
	if (!node.properties || node.properties.length === 0) {
		return '#{}';
	}

	// Use AST builders and respect trailing commas
	const properties = path.map(print, 'properties');
	const shouldUseTrailingComma = options.trailingComma !== 'none' && properties.length > 0;

	// Build properties with proper separators
	const propertyParts = [];
	for (let i = 0; i < properties.length; i++) {
		if (i > 0) {
			propertyParts.push(',');
			propertyParts.push(line);
		}
		propertyParts.push(properties[i]);
	}

	// Add trailing comma only when breaking to multiline
	if (shouldUseTrailingComma) {
		propertyParts.push(ifBreak(',', ''));
	}

	// Use group with proper breaking behavior
	// When inline: #{ prop1, prop2 }
	// When multiline: #{\n  prop1,\n  prop2,\n}
	return group(concat([
		'#{',
		indent(concat([line, concat(propertyParts)])),
		line,
		'}',
	]));
}

function printClassDeclaration(node, path, options, print) {
	const parts = [];
	parts.push('class ');
	parts.push(node.id.name);

	if (node.superClass) {
		parts.push(' extends ');
		parts.push(path.call(print, 'superClass'));
	}

	parts.push(' ');
	parts.push(path.call(print, 'body'));

	return parts;
}

function printTryStatement(node, path, options, print) {
	const parts = [];
	parts.push('try ');
	parts.push(path.call(print, 'block'));

	if (node.handler) {
		parts.push(' catch');
		if (node.handler.param) {
			parts.push(' (');
			parts.push(path.call(print, 'handler', 'param'));
			parts.push(')');
		}
		parts.push(' ');
		parts.push(path.call(print, 'handler', 'body'));
	}

	if (node.finalizer) {
		parts.push(' finally ');
		parts.push(path.call(print, 'finalizer'));
	}

	if (node.pending) {
		parts.push(' pending ');
		parts.push(path.call(print, 'pending'));
	}

	return parts;
}

function printClassBody(node, path, options, print) {
	if (!node.body || node.body.length === 0) {
		return '{}';
	}

	const members = path.map(print, 'body');

	// Use AST builders for proper formatting
	return group(['{', indent(concat([line, join(concat([line, line]), members)])), line, '}']);
}

function printPropertyDefinition(node, path, options, print) {
	const parts = [];

	// Access modifiers (public, private, protected)
	if (node.accessibility) {
		parts.push(node.accessibility);
		parts.push(' ');
	}

	// Static keyword
	if (node.static) {
		parts.push('static ');
	}

	// Readonly keyword
	if (node.readonly) {
		parts.push('readonly ');
	}

	// Property name
	parts.push(path.call(print, 'key'));

	// Optional marker
	if (node.optional) {
		parts.push('?');
	}

	// Type annotation
	if (node.typeAnnotation) {
		parts.push(': ');
		parts.push(path.call(print, 'typeAnnotation'));
	}

	// Initializer
	if (node.value) {
		parts.push(' = ');
		parts.push(path.call(print, 'value'));
	}

	parts.push(';');

	return concat(parts);
}

function printMethodDefinition(node, path, options, print) {
	const parts = [];

	// Access modifiers (public, private, protected)
	if (node.accessibility) {
		parts.push(node.accessibility);
		parts.push(' ');
	}

	// Static keyword
	if (node.static) {
		parts.push('static ');
	}

	// Async keyword
	if (node.value && node.value.async) {
		parts.push('async ');
	}

	// Method kind and name
	if (node.kind === 'constructor') {
		parts.push('constructor');
	} else if (node.kind === 'get') {
		parts.push('get ');
		parts.push(path.call(print, 'key'));
	} else if (node.kind === 'set') {
		parts.push('set ');
		parts.push(path.call(print, 'key'));
	} else {
		parts.push(path.call(print, 'key'));
	}

	// Parameters - use proper path.map for TypeScript support
	parts.push('(');
	if (node.value && node.value.params && node.value.params.length > 0) {
		const params = path.map(print, 'value', 'params');
		for (let i = 0; i < params.length; i++) {
			if (i > 0) parts.push(', ');
			parts.push(params[i]);
		}
	}
	parts.push(')');

	// Return type
	if (node.value && node.value.returnType) {
		parts.push(': ', path.call(print, 'value', 'returnType'));
	}

	// Method body
	parts.push(' ');
	if (node.value && node.value.body) {
		parts.push(path.call(print, 'value', 'body'));
	} else {
		parts.push('{}');
	}

	return concat(parts);
}

function printMemberExpression(node, path, options, print) {
	const objectPart = path.call(print, 'object');
	const propertyPart = path.call(print, 'property');

	if (node.computed) {
		return concat([objectPart, '[', propertyPart, ']']);
	} else {
		return concat([objectPart, '.', propertyPart]);
	}
}

function printUnaryExpression(node, path, options, print) {
	const parts = [];

	if (node.prefix) {
		parts.push(node.operator);
		// Add space for word operators like 'void', 'typeof', 'delete'
		const needsSpace = /^[a-z]/.test(node.operator);
		if (needsSpace) {
			parts.push(' ');
		}
		parts.push(path.call(print, 'argument'));
	} else {
		parts.push(path.call(print, 'argument'));
		parts.push(node.operator);
	}

	return concat(parts);
}

function printYieldExpression(node, path, options, print) {
	const parts = [];
	parts.push('yield');

	if (node.delegate) {
		parts.push('*');
	}

	if (node.argument) {
		parts.push(' ');
		parts.push(path.call(print, 'argument'));
	}

	return parts;
}

function printNewExpression(node, path, options, print) {
	const parts = [];
	parts.push('new ');
	parts.push(path.call(print, 'callee'));

	// Handle TypeScript type parameters/arguments
	if (node.typeArguments) {
		parts.push(path.call(print, 'typeArguments'));
	} else if (node.typeParameters) {
		parts.push(path.call(print, 'typeParameters'));
	}

	if (node.arguments && node.arguments.length > 0) {
		parts.push('(');
		const argList = path.map(print, 'arguments');
		for (let i = 0; i < argList.length; i++) {
			if (i > 0) parts.push(', ');
			parts.push(argList[i]);
		}
		parts.push(')');
	} else {
		parts.push('()');
	}

	return parts;
}

function printTemplateLiteral(node, path, options, print) {
	const parts = [];
	parts.push('`');

	for (let i = 0; i < node.quasis.length; i++) {
		parts.push(node.quasis[i].value.raw);

		if (i < node.expressions.length) {
			parts.push('${');
			parts.push(path.call(print, 'expressions', i));
			parts.push('}');
		}
	}

	parts.push('`');
	return parts;
}

function printTaggedTemplateExpression(node, path, options, print) {
	const parts = [];
	parts.push(path.call(print, 'tag'));
	parts.push(path.call(print, 'quasi'));
	return parts;
}

function printThrowStatement(node, path, options, print) {
	const parts = [];
	parts.push('throw ');
	parts.push(path.call(print, 'argument'));
	parts.push(';');
	return parts;
}

function printTSInterfaceDeclaration(node, path, options, print) {
	const parts = [];
	parts.push('interface ');
	parts.push(node.id.name);

	if (node.typeParameters) {
		parts.push(path.call(print, 'typeParameters'));
	}

	parts.push(' ');
	parts.push(path.call(print, 'body'));

	return concat(parts);
}

function printTSInterfaceBody(node, path, options, print) {
	if (!node.body || node.body.length === 0) {
		return '{}';
	}

	const members = path.map(print, 'body');

	// Add semicolons to all members
	const membersWithSemicolons = members.map((member) => concat([member, ';']));

	return group(['{', indent([hardline, join(hardline, membersWithSemicolons)]), hardline, '}']);
}

function printTSTypeAliasDeclaration(node, path, options, print) {
	const parts = [];
	parts.push('type ');
	parts.push(node.id.name);

	if (node.typeParameters) {
		parts.push(path.call(print, 'typeParameters'));
	}

	parts.push(' = ');
	parts.push(path.call(print, 'typeAnnotation'));
	parts.push(';');

	return parts;
}

function printTSTypeParameterDeclaration(node, path, options, print) {
	if (!node.params || node.params.length === 0) {
		return '';
	}

	const parts = [];
	parts.push('<');
	const paramList = path.map(print, 'params');
	for (let i = 0; i < paramList.length; i++) {
		if (i > 0) parts.push(', ');
		parts.push(paramList[i]);
	}
	parts.push('>');
	return parts;
}

function printTSTypeParameter(node, path, options, print) {
	const parts = [];
	parts.push(node.name);

	if (node.constraint) {
		parts.push(' extends ');
		parts.push(path.call(print, 'constraint'));
	}

	if (node.default) {
		parts.push(' = ');
		parts.push(path.call(print, 'default'));
	}

	return parts;
}

function printTSTypeParameterInstantiation(node, path, options, print) {
	if (!node.params || node.params.length === 0) {
		return '';
	}

	const parts = [];
	parts.push('<');
	const paramList = path.map(print, 'params');
	for (let i = 0; i < paramList.length; i++) {
		if (i > 0) parts.push(', ');
		parts.push(paramList[i]);
	}
	parts.push('>');
	return concat(parts);
}

function printSwitchStatement(node, path, options, print) {
	const parts = [];
	parts.push('switch (');
	parts.push(path.call(print, 'discriminant'));
	parts.push(') {\n');

	for (let i = 0; i < node.cases.length; i++) {
		parts.push(path.call(print, 'cases', i));
		if (i < node.cases.length - 1) {
			parts.push('\n');
		}
	}

	parts.push('\n}');
	return parts;
}

function printSwitchCase(node, path, options, print) {
	const parts = [];

	if (node.test) {
		parts.push('case ');
		parts.push(path.call(print, 'test'));
		parts.push(':');
	} else {
		parts.push('default:');
	}

	if (node.consequent && node.consequent.length > 0) {
		parts.push('\n');
		for (let i = 0; i < node.consequent.length; i++) {
			parts.push(createIndent(options));
			parts.push(path.call(print, 'consequent', i));
			if (i < node.consequent.length - 1) {
				parts.push('\n');
			}
		}
	}

	return parts;
}

function printBreakStatement(node, path, options, print) {
	const parts = [];
	parts.push('break');
	if (node.label) {
		parts.push(' ');
		parts.push(path.call(print, 'label'));
	}
	parts.push(';');
	return parts;
}

function printContinueStatement(node, path, options, print) {
	const parts = [];
	parts.push('continue');
	if (node.label) {
		parts.push(' ');
		parts.push(path.call(print, 'label'));
	}
	parts.push(';');
	return parts;
}

function printDebuggerStatement(node, path, options, print) {
	return 'debugger;';
}

function printSequenceExpression(node, path, options, print) {
	const parts = [];
	parts.push('(');
	const exprList = path.map(print, 'expressions');
	for (let i = 0; i < exprList.length; i++) {
		if (i > 0) parts.push(', ');
		parts.push(exprList[i]);
	}
	parts.push(')');
	return parts;
}

function getWhitespaceLinesBetween(currentNode, nextNode, sourceText) {
	// Return the number of blank lines between two nodes based on their location
	if (
		currentNode.loc &&
		nextNode?.loc &&
		typeof currentNode.loc.end?.line === 'number' &&
		typeof nextNode.loc.start?.line === 'number'
	) {
		const lineGap = nextNode.loc.start.line - currentNode.loc.end.line;
		const blankLines = Math.max(0, lineGap - 1);
		// lineGap = 1 means adjacent lines (no blank lines)
		// lineGap = 2 means one blank line between them
		// lineGap = 3 means two blank lines between them, etc.
		return blankLines;
	}

	// Fallback: if loc is not available but start/end are, count newlines in source
	if (
		sourceText &&
		typeof currentNode.end === 'number' &&
		typeof nextNode?.start === 'number' &&
		currentNode.end <= nextNode.start
	) {
		const textBetween = sourceText.substring(currentNode.end, nextNode.start);
		const lines = textBetween.split('\n');
		// lines.length - 1 gives us the number of newlines
		// Subtract 1 more to get blank lines
		const blankLines = Math.max(0, lines.length - 2);
		return blankLines;
	}

	// If no location info, assume no whitespace
	return 0;
}

function shouldAddBlankLine(currentNode, nextNode, sourceText) {
	// If nextNode has leading comments, check whitespace between current node and first comment
	// Otherwise check whitespace between current node and next node
	let targetNode = nextNode;
	if (nextNode.leadingComments && nextNode.leadingComments.length > 0) {
		targetNode = nextNode.leadingComments[0];
	}

	// Check if there was original whitespace between the nodes
	const originalBlankLines = getWhitespaceLinesBetween(currentNode, targetNode, sourceText);

	// If nextNode has leading comments, only add blank line if there was one originally
	if (nextNode.leadingComments && nextNode.leadingComments.length > 0) {
		if (originalBlankLines > 0) {
			return true;
		}
		return false;
	}

	// Ripple-specific formatting rules for when to add blank lines

	// Add blank line before style elements
	if (nextNode.type === 'Element') {
		if (nextNode.id && nextNode.id.type === 'Identifier' && nextNode.id.name === 'style') {
			return true;
		}
	}

	// Add blank line after variable declarations when followed by elements or control flow statements
	if (currentNode.type === 'VariableDeclaration') {
		if (
			nextNode.type === 'Element' ||
			nextNode.type === 'IfStatement' ||
			nextNode.type === 'TryStatement' ||
			nextNode.type === 'ForStatement' ||
			nextNode.type === 'ForOfStatement' ||
			nextNode.type === 'WhileStatement' ||
			nextNode.type === 'DoWhileStatement'
		) {
			return true;
		}
	}

	// Add blank line after TypeScript declarations when followed by other statements (not just elements)
	if (
		currentNode.type === 'TSInterfaceDeclaration' ||
		currentNode.type === 'TSTypeAliasDeclaration'
	) {
		if (
			nextNode.type === 'VariableDeclaration' ||
			nextNode.type === 'Element' ||
			nextNode.type === 'IfStatement' ||
			nextNode.type === 'ForStatement' ||
			nextNode.type === 'ForOfStatement' ||
			nextNode.type === 'TryStatement' ||
			nextNode.type === 'WhileStatement' ||
			nextNode.type === 'DoWhileStatement' ||
			nextNode.type === 'ExpressionStatement' ||
			nextNode.type === 'ExportDefaultDeclaration' ||
			nextNode.type === 'ExportNamedDeclaration' ||
			nextNode.type === 'Component'
		) {
			return true;
		}
	}

	// Add blank line after import declarations when followed by code (not just other imports)
	if (currentNode.type === 'ImportDeclaration' && nextNode.type !== 'ImportDeclaration') {
		return true;
	}

	// Add blank line between Component declarations at top level
	if (currentNode.type === 'Component' || currentNode.type === 'ExportNamedDeclaration' || currentNode.type === 'ExportDefaultDeclaration') {
		if (nextNode.type === 'Component' || nextNode.type === 'ExportNamedDeclaration' || nextNode.type === 'ExportDefaultDeclaration') {
			return true;
		}
	}

	// Add blank line after if/for/try statements if next is an element
	if (
		currentNode.type === 'IfStatement' ||
		currentNode.type === 'ForStatement' ||
		currentNode.type === 'ForOfStatement' ||
		currentNode.type === 'TryStatement' ||
		currentNode.type === 'WhileStatement'
	) {
		if (nextNode.type === 'Element') {
			return true;
		}
	}

	// Add blank line before elements when preceded by non-element statements
	if (nextNode.type === 'Element') {
		if (
			currentNode.type !== 'Element' &&
			currentNode.type !== 'VariableDeclaration' &&
			currentNode.type !== 'TSInterfaceDeclaration' &&
			currentNode.type !== 'TSTypeAliasDeclaration'
		) {
			return true;
		}
	}

	// Standard Prettier behavior: preserve blank lines between different statement types
	// This helps maintain logical groupings in the code
	// Also add blank lines in certain contexts even if they didn't exist originally
	if (sourceText) {
		// Common patterns where blank lines are meaningful:
		// - Before/after control flow (if/for/while/try)
		// - Before return statements
		// - Between variable declarations and other code
		// - Before/after function declarations

		const hadOriginalBlankLines = originalBlankLines > 0;

		// Add blank line before control flow statements (only if originally present)
		if (
			hadOriginalBlankLines &&
			(nextNode.type === 'IfStatement' ||
				nextNode.type === 'ForStatement' ||
				nextNode.type === 'ForOfStatement' ||
				nextNode.type === 'WhileStatement' ||
				nextNode.type === 'DoWhileStatement' ||
				nextNode.type === 'TryStatement' ||
				nextNode.type === 'SwitchStatement')
		) {
			return true;
		}

		// Always add blank line before return statements (unless it's the only/first statement)
		if (nextNode.type === 'ReturnStatement' && currentNode.type !== 'VariableDeclaration') {
			return true;
		}

		// Add blank line after control flow statements (only if originally present)
		if (
			hadOriginalBlankLines &&
			(currentNode.type === 'IfStatement' ||
				currentNode.type === 'ForStatement' ||
				currentNode.type === 'ForOfStatement' ||
				currentNode.type === 'WhileStatement' ||
				currentNode.type === 'DoWhileStatement' ||
				currentNode.type === 'TryStatement' ||
				currentNode.type === 'SwitchStatement')
		) {
			return true;
		}

		// Add blank line after return/throw/break/continue (only if originally present)
		if (
			hadOriginalBlankLines &&
			(currentNode.type === 'ReturnStatement' ||
				currentNode.type === 'ThrowStatement' ||
				currentNode.type === 'BreakStatement' ||
				currentNode.type === 'ContinueStatement')
		) {
			return true;
		}

		// Add blank line between variable declarations and other code (only if originally present)
		if (hadOriginalBlankLines && currentNode.type === 'VariableDeclaration' && nextNode.type !== 'VariableDeclaration') {
			return true;
		}

		// Add blank line before variable declarations (only if originally present, except after other variable declarations)
		if (hadOriginalBlankLines && nextNode.type === 'VariableDeclaration' && currentNode.type !== 'VariableDeclaration') {
			return true;
		}

		// Also add blank line between variable declarations if they were originally separated
		if (hadOriginalBlankLines && currentNode.type === 'VariableDeclaration' && nextNode.type === 'VariableDeclaration') {
			return true;
		}

		// Add blank line before/after function declarations (only if originally present)
		if (hadOriginalBlankLines && (currentNode.type === 'FunctionDeclaration' || nextNode.type === 'FunctionDeclaration')) {
			return true;
		}
	}	// Fallback: don't add blank lines by default
	return false;
}

function printObjectPattern(node, path, options, print) {
	const parts = [];
	parts.push('{ ');
	const propList = path.map(print, 'properties');
	for (let i = 0; i < propList.length; i++) {
		if (i > 0) parts.push(', ');
		parts.push(propList[i]);
	}
	parts.push(' }');

	if (node.typeAnnotation) {
		parts.push(': ');
		parts.push(path.call(print, 'typeAnnotation'));
	}

	return concat(parts);
}

function printArrayPattern(node, path, options, print) {
	const parts = [];
	parts.push('[ ');
	const elementList = path.map(print, 'elements');
	for (let i = 0; i < elementList.length; i++) {
		if (i > 0) parts.push(', ');
		parts.push(elementList[i]);
	}
	parts.push(' ]');

	if (node.typeAnnotation) {
		parts.push(': ');
		parts.push(path.call(print, 'typeAnnotation'));
	}

	return concat(parts);
}

function printProperty(node, path, options, print) {
	if (node.shorthand) {
		// For shorthand properties, if value is AssignmentPattern, print the value (which includes the default)
		// Otherwise just print the key
		if (node.value.type === 'AssignmentPattern') {
			return path.call(print, 'value');
		}
		return path.call(print, 'key');
	}

	const parts = [];

	// Handle property key - if it's a Literal (quoted string in source),
	// check if it needs quotes or can be unquoted
	if (node.key.type === 'Literal' && typeof node.key.value === 'string') {
		// Check if the key is a valid identifier that doesn't need quotes
		const key = node.key.value;
		const isValidIdentifier = /^[a-zA-Z_$][a-zA-Z0-9_$]*$/.test(key);

		if (isValidIdentifier) {
			// Don't quote valid identifiers
			parts.push(key);
		} else {
			// Quote keys that need it (e.g., contain special characters)
			parts.push(formatStringLiteral(key, options));
		}
	} else {
		// For computed properties or non-literal keys, print normally
		parts.push(path.call(print, 'key'));
	}

	parts.push(': ');
	parts.push(path.call(print, 'value'));
	return concat(parts);
}

function printVariableDeclarator(node, path, options, print) {
	// Follow Prettier core pattern - simple concatenation for basic cases
	if (node.init) {
		return concat([path.call(print, 'id'), ' = ', path.call(print, 'init')]);
	}

	return path.call(print, 'id');
}

function printAssignmentPattern(node, path, options, print) {
	// Handle default parameters like: count: number = 0
	return concat([path.call(print, 'left'), ' = ', path.call(print, 'right')]);
}

function printTSTypeLiteral(node, path, options, print) {
	if (!node.members || node.members.length === 0) {
		return '{}';
	}

	const members = path.map(print, 'members');

	// Use AST builders for proper formatting with proper semicolons
	return group(['{', indent([line, join([';', line], members)]), line, '}']);
}

function printTSPropertySignature(node, path, options, print) {
	const parts = [];
	parts.push(path.call(print, 'key'));

	if (node.optional) {
		parts.push('?');
	}

	if (node.typeAnnotation) {
		parts.push(': ');
		parts.push(path.call(print, 'typeAnnotation'));
	}

	return concat(parts);
}

function printTSTypeReference(node, path, options, print) {
	const parts = [path.call(print, 'typeName')];

	// Handle both typeArguments and typeParameters (different AST variations)
	if (node.typeArguments) {
		parts.push('<');
		const typeArgs = path.map(print, 'typeArguments', 'params');
		for (let i = 0; i < typeArgs.length; i++) {
			if (i > 0) parts.push(', ');
			parts.push(typeArgs[i]);
		}
		parts.push('>');
	} else if (node.typeParameters) {
		parts.push('<');
		const typeParams = path.map(print, 'typeParameters', 'params');
		for (let i = 0; i < typeParams.length; i++) {
			if (i > 0) parts.push(', ');
			parts.push(typeParams[i]);
		}
		parts.push('>');
	}

	return concat(parts);
}

function printStyleSheet(node, path, options, print) {
	// StyleSheet contains CSS rules in the 'body' property
	if (node.body && node.body.length > 0) {
		const cssItems = [];

		// Process each item in the stylesheet body
		for (let i = 0; i < node.body.length; i++) {
			const item = path.call(print, 'body', i);
			if (item) {
				cssItems.push(item);
			}
		}

		// Structure the CSS with proper indentation and spacing
		// CSS rules need exactly 3 more spaces beyond the <style> element's indentation
		return concat([
			hardline,
			indent([
				'  ', // 2 spaces (indent gives 3, we need 5 total = +2)
				join(concat([hardline, '  ']), cssItems), // 2 spaces for all CSS lines
			]),
			hardline,
		]);
	}

	// If no body, return empty string
	return '';
}

function printCSSRule(node, path, options, print) {
	// CSS Rule has prelude (selector) and block (declarations)
	const selector = path.call(print, 'prelude');
	const block = path.call(print, 'block');

	return group([selector, ' {', indent([hardline, block]), hardline, '}']);
}

function printCSSDeclaration(node, path, options, print) {
	// CSS Declaration has property and value
	const parts = [node.property];

	if (node.value) {
		parts.push(': ');
		const value = path.call(print, 'value');
		parts.push(value);
	}

	parts.push(';');
	return concat(parts);
}

function printCSSAtrule(node, path, options, print) {
	// CSS At-rule like @media, @keyframes, etc.
	const parts = ['@', node.name];

	if (node.prelude) {
		parts.push(' ');
		const prelude = path.call(print, 'prelude');
		parts.push(prelude);
	}

	if (node.block) {
		const block = path.call(print, 'block');
		parts.push(' {');
		parts.push(indent([hardline, block]));
		parts.push(hardline, '}');
	} else {
		parts.push(';');
	}

	return group(parts);
}

function printCSSSelectorList(node, path, options, print) {
	// SelectorList contains multiple selectors
	if (node.children && node.children.length > 0) {
		const selectors = [];
		for (let i = 0; i < node.children.length; i++) {
			const selector = path.call(print, 'children', i);
			selectors.push(selector);
		}
		return join(', ', selectors);
	}
	return '';
}

function printCSSComplexSelector(node, path, options, print) {
	// ComplexSelector contains selector components
	if (node.children && node.children.length > 0) {
		const selectorParts = [];
		for (let i = 0; i < node.children.length; i++) {
			const part = path.call(print, 'children', i);
			selectorParts.push(part);
		}
		return concat(selectorParts);
	}
	return '';
}

function printCSSRelativeSelector(node, path, options, print) {
	// RelativeSelector contains selector components in the 'selectors' property
	if (node.selectors && node.selectors.length > 0) {
		const selectorParts = [];
		for (let i = 0; i < node.selectors.length; i++) {
			const part = path.call(print, 'selectors', i);
			selectorParts.push(part);
		}
		return concat(selectorParts);
	}
	return '';
}

function printCSSTypeSelector(node, path, options, print) {
	// TypeSelector for element names like 'div', 'body', 'p', etc.
	return node.name || '';
}

function printCSSIdSelector(node, path, options, print) {
	// IdSelector for #id
	return concat(['#', node.name || '']);
}

function printCSSClassSelector(node, path, options, print) {
	// ClassSelector for .class
	return concat(['.', node.name || '']);
}

function printCSSBlock(node, path, options, print) {
	// CSS Block contains declarations
	if (node.children && node.children.length > 0) {
		const declarations = [];
		for (let i = 0; i < node.children.length; i++) {
			const decl = path.call(print, 'children', i);
			if (decl) {
				declarations.push(decl);
			}
		}
		return join(hardline, declarations);
	}
	return '';
}

function printElement(node, path, options, print, sourceText) {
	const tagName = node.id.name;

	// Check if any children have leading comments that are actually at the element's level
	// (i.e., comments that appear before the element in the source code)
	const elementLevelCommentParts = [];
	let originalLeadingComments = null;
	
	if (node.children && node.children.length > 0 && node.children[0].leadingComments) {
		const firstChild = node.children[0];
		if (firstChild.leadingComments) {
			const elementLevelComments = [];
			for (let i = 0; i < firstChild.leadingComments.length; i++) {
				const comment = firstChild.leadingComments[i];
				// For elements, all leading comments on the first child that appear before
				// the element's opening tag should be treated as element-level comments.
				// This is because comments truly inside an element would be after the opening tag.
				let isBeforeElement = true; // Default to true for safety
				
				// Only set to false if we can confirm the comment is AFTER the element starts
				if (typeof comment.start === 'number' && typeof node.start === 'number') {
					isBeforeElement = comment.start < node.start;
				} else if (comment.loc && node.loc) {
					isBeforeElement = comment.loc.start.line <= node.loc.start.line;
				}
				
				if (isBeforeElement) {
					elementLevelComments.push(comment);
					
					// Manually format the comment for printing
					if (comment.type === 'Line') {
						elementLevelCommentParts.push('//' + comment.value);
						elementLevelCommentParts.push(hardline);
					} else if (comment.type === 'Block') {
						elementLevelCommentParts.push('/*' + comment.value + '*/');
						elementLevelCommentParts.push(hardline);
					}
				}
			}
			
			// If we found element-level comments, temporarily remove them from the child
			if (elementLevelComments.length > 0) {
				originalLeadingComments = firstChild.leadingComments;
				firstChild.leadingComments = originalLeadingComments.filter(
					c => !elementLevelComments.includes(c)
				);
				if (firstChild.leadingComments.length === 0) {
					firstChild.leadingComments = undefined;
				}
			}
		}
	}

	if (!node.attributes || node.attributes.length === 0) {
		if (node.selfClosing || !node.children || node.children.length === 0) {
			// Restore original comments before returning
			if (originalLeadingComments && node.children && node.children[0]) {
				node.children[0].leadingComments = originalLeadingComments;
			}
			// Prepend element-level comments if any
			if (elementLevelCommentParts.length > 0) {
				return concat([...elementLevelCommentParts, group(['<', tagName, ' />'])]);
			}
			return group(['<', tagName, ' />']);
		}

		// No attributes, but has children - use unified children processing
		// Build children with whitespace preservation
		const finalChildren = [];

		// Iterate over the original AST children to analyze whitespace
		for (let i = 0; i < node.children.length; i++) {
			const currentChild = node.children[i];
			const nextChild = node.children[i + 1]; // Can be undefined for last child

			// Print the current child
			const printedChild = path.call(print, 'children', i);
			finalChildren.push(printedChild);

			// Only add spacing if this is not the last child
			if (nextChild) {
				const whitespaceLinesCount = getWhitespaceLinesBetween(currentChild, nextChild, sourceText);

				// For element children, ONLY preserve original whitespace
				// Don't apply any formatting rules
				if (whitespaceLinesCount > 0) {
					// Double hardline for blank line
					finalChildren.push(hardline); // Line break
					finalChildren.push(hardline); // Blank line
				} else {
					// Single hardline for normal line break
					finalChildren.push(hardline);
				}
			}
		}

		// Restore original comments after printing
		if (originalLeadingComments && node.children && node.children[0]) {
			node.children[0].leadingComments = originalLeadingComments;
		}

		// Build the element output
		let elementOutput;
		
		// For single simple children, try to keep on one line
		// But never if the child is a non-self-closing Component node
		const hasComponentChild = node.children && node.children.some(ch => ch.type === 'Component' && !ch.selfClosing);

		if (finalChildren.length === 1 && !hasComponentChild) {
			const child = finalChildren[0];
			const firstChild = node.children[0];

			// Try to inline if:
			// 1. Short string content (<= 20 chars)
			// 2. Simple JSX expression (Text or Html nodes)
			// 3. Self-closing elements/components
			if (typeof child === 'string' && child.length < 20) {
<<<<<<< HEAD
				// Single line with short content
				elementOutput = group(['<', tagName, '>', child, '</', tagName, '>']);
			} else if (child && typeof child === 'object') {
				// For JSX expressions, always try single line if simple
				elementOutput = group(['<', tagName, '>', child, '</', tagName, '>']);
			} else {
				elementOutput = group([
					'<',
					tagName,
					'>',
					indent(concat([hardline, ...finalChildren])),
					hardline,
					'</',
					tagName,
					'>',
				]);
=======
				return group(['<', tagName, '>', child, '</', tagName, '>']);
			}
			if (child && typeof child === 'object' && firstChild) {
				if (firstChild.type === 'Text' || firstChild.type === 'Html') {
					return group(['<', tagName, '>', child, '</', tagName, '>']);
				}
				// Self-closing elements/components (including uppercase elements like <Expand />)
				if (firstChild.selfClosing) {
					return group(['<', tagName, '>', child, '</', tagName, '>']);
				}
>>>>>>> f09c1c22
			}
		} else {
			elementOutput = group([
				'<',
				tagName,
				'>',
				indent(concat([hardline, ...finalChildren])),
				hardline,
				'</',
				tagName,
				'>',
			]);
		}
<<<<<<< HEAD
		
		// Prepend element-level comments if any
		if (elementLevelCommentParts.length > 0) {
			return concat([...elementLevelCommentParts, elementOutput]);
		}
		return elementOutput;
=======

		// Check if this is a style tag with StyleSheet content
		const firstChild = node.children[0];
		const hasStyleSheet = firstChild && firstChild.type === 'StyleSheet';

		if (hasStyleSheet) {
			// StyleSheet already has its own indent, don't double-indent
			return group(['<', tagName, '>', ...finalChildren, '</', tagName, '>']);
		}

		return group([
			'<',
			tagName,
			'>',
			indent(concat([hardline, ...finalChildren])),
			hardline,
			'</',
			tagName,
			'>',
		]);
>>>>>>> f09c1c22
	}

	const openingTag = group([
		'<',
		tagName,
		indent(
			group([
				...path.map((attrPath) => {
					return concat([' ', print(attrPath)]);
				}, 'attributes'),
			]),
		),
		node.selfClosing || !node.children || node.children.length === 0 ? ' />' : '>',
	]);

	if (node.selfClosing || !node.children || node.children.length === 0) {
		// Restore original comments before returning
		if (originalLeadingComments && node.children && node.children[0]) {
			node.children[0].leadingComments = originalLeadingComments;
		}
		// Prepend element-level comments if any
		if (elementLevelCommentParts.length > 0) {
			return concat([...elementLevelCommentParts, openingTag]);
		}
		return openingTag;
	}

	// Has children - use unified children processing
	// Build children with whitespace preservation
	const finalChildren = [];

	// Iterate over the original AST children to analyze whitespace
	for (let i = 0; i < node.children.length; i++) {
		const currentChild = node.children[i];
		const nextChild = node.children[i + 1]; // Can be undefined for last child

		// Print the current child
		const printedChild = path.call(print, 'children', i);
		finalChildren.push(printedChild);

		// Only add spacing if this is not the last child
		if (nextChild) {
			const whitespaceLinesCount = getWhitespaceLinesBetween(currentChild, nextChild, sourceText);

			// For element children (Text nodes and Html nodes), don't add automatic blank lines
			// Only preserve them if they existed in the original
			const isTextOrHtmlChild = currentChild.type === 'Text' || currentChild.type === 'Html' || nextChild.type === 'Text' || nextChild.type === 'Html';

			// Add blank line if there was original whitespace (> 0 lines)
			if (whitespaceLinesCount > 0) {
				// Double hardline for blank line
				finalChildren.push(hardline); // Line break
				finalChildren.push(hardline); // Blank line
			} else if (!isTextOrHtmlChild && shouldAddBlankLine(currentChild, nextChild, sourceText)) {
				// Only apply formatting rules for non-text/html children
				// Double hardline for blank line
				finalChildren.push(hardline); // Line break
				finalChildren.push(hardline); // Blank line
			} else {
				// Single hardline for normal line break
				finalChildren.push(hardline);
			}
		}
	}

	// Restore original comments after printing
	if (originalLeadingComments && node.children && node.children[0]) {
		node.children[0].leadingComments = originalLeadingComments;
	}

	const closingTag = concat(['</', tagName, '>']);

	// Build the element output
	let elementOutput;
	
	// For single simple children, try to keep on one line
	// But never if the child is a non-self-closing Component node
	const hasComponentChild2 = node.children && node.children.some(ch => ch.type === 'Component' && !ch.selfClosing);

	if (finalChildren.length === 1 && !hasComponentChild2) {
		const child = finalChildren[0];
		const firstChild = node.children[0];

		// Try to inline if:
		// 1. Short string content (<= 20 chars)
		// 2. Simple JSX expression (Text or Html nodes)
		// 3. Self-closing elements/components
		if (typeof child === 'string' && child.length < 20) {
<<<<<<< HEAD
			// Single line
			elementOutput = group([openingTag, child, closingTag]);
		} else if (child && typeof child === 'object') {
			// For JSX expressions, always try single line
			elementOutput = group([openingTag, child, closingTag]);
		} else {
			// Multi-line
			elementOutput = group([openingTag, indent(concat([hardline, ...finalChildren])), hardline, closingTag]);
=======
			return group([openingTag, child, closingTag]);
		}
		if (child && typeof child === 'object' && firstChild) {
			if (firstChild.type === 'Text' || firstChild.type === 'Html') {
				return group([openingTag, child, closingTag]);
			}
			// Self-closing elements/components (including uppercase elements like <Expand />)
			if (firstChild.selfClosing) {
				return group([openingTag, child, closingTag]);
			}
>>>>>>> f09c1c22
		}
	} else {
		// Multi-line
		elementOutput = group([openingTag, indent(concat([hardline, ...finalChildren])), hardline, closingTag]);
	}
	
	// Prepend element-level comments if any
	if (elementLevelCommentParts.length > 0) {
		return concat([...elementLevelCommentParts, elementOutput]);
	}
	return elementOutput;
}

function printAttribute(node, path, options, print) {
	const parts = [];

	// Handle shorthand syntax: {id} instead of id={id}
	// Check if either node.shorthand is true, OR if the value is an Identifier with the same name
	const isShorthand = node.shorthand || (node.value && node.value.type === 'Identifier' && node.value.name === node.name.name);

	if (isShorthand) {
		parts.push('{');
		parts.push(node.name.name);
		parts.push('}');
		return parts;
	}

	parts.push(node.name.name);

	if (node.value) {
		if (node.value.type === 'Literal' && typeof node.value.value === 'string') {
			// String literals don't need curly braces
			parts.push('=');
			parts.push(formatStringLiteral(node.value.value, options));
		} else {
			// All other values need curly braces: numbers, booleans, null, expressions, etc.
			parts.push('={');
			// Pass inline context for attribute values (keep objects compact)
			parts.push(path.call((attrPath) => print(attrPath, { isInAttribute: true }), 'value'));
			parts.push('}');
		}
	}

	return parts;
}<|MERGE_RESOLUTION|>--- conflicted
+++ resolved
@@ -2556,7 +2556,6 @@
 			// 2. Simple JSX expression (Text or Html nodes)
 			// 3. Self-closing elements/components
 			if (typeof child === 'string' && child.length < 20) {
-<<<<<<< HEAD
 				// Single line with short content
 				elementOutput = group(['<', tagName, '>', child, '</', tagName, '>']);
 			} else if (child && typeof child === 'object') {
@@ -2573,18 +2572,6 @@
 					tagName,
 					'>',
 				]);
-=======
-				return group(['<', tagName, '>', child, '</', tagName, '>']);
-			}
-			if (child && typeof child === 'object' && firstChild) {
-				if (firstChild.type === 'Text' || firstChild.type === 'Html') {
-					return group(['<', tagName, '>', child, '</', tagName, '>']);
-				}
-				// Self-closing elements/components (including uppercase elements like <Expand />)
-				if (firstChild.selfClosing) {
-					return group(['<', tagName, '>', child, '</', tagName, '>']);
-				}
->>>>>>> f09c1c22
 			}
 		} else {
 			elementOutput = group([
@@ -2598,35 +2585,12 @@
 				'>',
 			]);
 		}
-<<<<<<< HEAD
 		
 		// Prepend element-level comments if any
 		if (elementLevelCommentParts.length > 0) {
 			return concat([...elementLevelCommentParts, elementOutput]);
 		}
 		return elementOutput;
-=======
-
-		// Check if this is a style tag with StyleSheet content
-		const firstChild = node.children[0];
-		const hasStyleSheet = firstChild && firstChild.type === 'StyleSheet';
-
-		if (hasStyleSheet) {
-			// StyleSheet already has its own indent, don't double-indent
-			return group(['<', tagName, '>', ...finalChildren, '</', tagName, '>']);
-		}
-
-		return group([
-			'<',
-			tagName,
-			'>',
-			indent(concat([hardline, ...finalChildren])),
-			hardline,
-			'</',
-			tagName,
-			'>',
-		]);
->>>>>>> f09c1c22
 	}
 
 	const openingTag = group([
@@ -2715,7 +2679,6 @@
 		// 2. Simple JSX expression (Text or Html nodes)
 		// 3. Self-closing elements/components
 		if (typeof child === 'string' && child.length < 20) {
-<<<<<<< HEAD
 			// Single line
 			elementOutput = group([openingTag, child, closingTag]);
 		} else if (child && typeof child === 'object') {
@@ -2724,18 +2687,6 @@
 		} else {
 			// Multi-line
 			elementOutput = group([openingTag, indent(concat([hardline, ...finalChildren])), hardline, closingTag]);
-=======
-			return group([openingTag, child, closingTag]);
-		}
-		if (child && typeof child === 'object' && firstChild) {
-			if (firstChild.type === 'Text' || firstChild.type === 'Html') {
-				return group([openingTag, child, closingTag]);
-			}
-			// Self-closing elements/components (including uppercase elements like <Expand />)
-			if (firstChild.selfClosing) {
-				return group([openingTag, child, closingTag]);
-			}
->>>>>>> f09c1c22
 		}
 	} else {
 		// Multi-line
