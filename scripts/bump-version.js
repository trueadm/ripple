--- conflicted
+++ resolved
@@ -11,7 +11,6 @@
 const __filename = fileURLToPath(import.meta.url);
 const __dirname = path.dirname(__filename);
 
-<<<<<<< HEAD
 /** @typedef {"major" | "minor" | "patch"} BumpType */
 /** @typedef {"all" | "editors"} ScopeType */
 /** @typedef {[number, number, number]} SemverTuple */
@@ -24,31 +23,22 @@
  */
 
 /** @type {Set<BumpType>} */
-const ALLOWED_BUMPS = new Set(["major", "minor", "patch"]);
+const ALLOWED_BUMPS = new Set(['major', 'minor', 'patch']);
 /** @type {Set<ScopeType>} */
-const ALLOWED_SCOPES = new Set(["all", "editors"]);
+const ALLOWED_SCOPES = new Set(['all', 'editors']);
 const EDITOR_PACKAGE_DIRS = new Set([
-	"nvim-plugin",
-	"sublime-text-plugin",
-	"vscode-plugin",
-	"zed-plugin"
+	'nvim-plugin',
+	'sublime-text-plugin',
+	'vscode-plugin',
+	'zed-plugin',
 ]);
-=======
-const ALLOWED_BUMPS = new Set(['major', 'minor', 'patch']);
-const ALLOWED_SCOPES = new Set(['all', 'vscode']);
 const VSCodePackageDirName = 'vscode-plugin';
 const VSCodePackageName = '@ripple-ts/vscode-plugin';
->>>>>>> 4a956d85
 
 const bumpArg = process.argv[2] ?? '';
 const maybeScope = process.argv[3] ?? null;
-<<<<<<< HEAD
 /** @type {ScopeType} */
-let scope = "all";
-=======
-/** @type {"all" | "vscode"} */
 let scope = 'all';
->>>>>>> 4a956d85
 let overrideArg = null;
 
 if (maybeScope && ALLOWED_SCOPES.has(maybeScope)) {
@@ -100,11 +90,7 @@
 }
 
 /**
-<<<<<<< HEAD
- * @return {"upstream" | "origin"}
-=======
  * @returns {GitRemoteName}
->>>>>>> 4a956d85
  */
 function determineRemote() {
 	const remotes = execSafe('git', ['remote'])?.split(/\r?\n/).filter(Boolean) ?? [];
@@ -225,13 +211,8 @@
 
 	for (const entry of entries) {
 		if (!entry.isDirectory()) continue;
-<<<<<<< HEAD
 		if (targetScope === "all" && EDITOR_PACKAGE_DIRS.has(entry.name)) continue;
 		if (targetScope === "editors" && !EDITOR_PACKAGE_DIRS.has(entry.name)) continue;
-=======
-		if (targetScope === 'all' && entry.name === VSCodePackageDirName) continue;
-		if (targetScope === 'vscode' && entry.name !== VSCodePackageDirName) continue;
->>>>>>> 4a956d85
 
 		const packageJsonPath = path.join(packagesDir, entry.name, 'package.json');
 		if (!fs.existsSync(packageJsonPath)) continue;
@@ -395,13 +376,8 @@
 	preparePackOutputDir(packOutputDir);
 
 	try {
-<<<<<<< HEAD
 		if (targetScope === "editors") {
 			runEditorsScopePreCheck(packages);
-=======
-		if (targetScope === 'vscode') {
-			runVscodeScopePreCheck(packages);
->>>>>>> 4a956d85
 		}
 
 		for (const pkg of packages) {
@@ -455,17 +431,10 @@
 /**
  * @param {readonly PackageInfo[]} packages
  */
-<<<<<<< HEAD
 function runEditorsScopePreCheck(packages) {
-	const vscodePackage = packages.find((pkg) => pkg.json.name === "vscode-plugin");
-	if (!vscodePackage) {
-		throw new Error("Unable to locate vscode-plugin package for editors scope checks.");
-=======
-function runVscodeScopePreCheck(packages) {
 	const vscodePackage = packages.find((pkg) => pkg.json.name === VSCodePackageName);
 	if (!vscodePackage) {
-		throw new Error(`Unable to locate '${VSCodePackageName}' package for VS Code scope checks.`);
->>>>>>> 4a956d85
+		throw new Error(`Unable to locate '${VSCodePackageName}' package for editors scope checks.`);
 	}
 
 	console.log('\nRunning VS Code extension pre-check: pnpm run build-and-package');
@@ -481,7 +450,6 @@
 		ensureGitState(remote);
 
 		const packages = loadPackages(scope);
-<<<<<<< HEAD
 		const parsedPackages = packages.map((pkg) => ({
 			pkg,
 			tuple: parseSemver(pkg.json.version)
@@ -489,18 +457,10 @@
 
 		const basePackageEntry =
 			scope === "editors"
-				? parsedPackages.find((entry) => entry.pkg.json.name === "vscode-plugin")
+				? parsedPackages.find((entry) => entry.pkg.json.name === VSCodePackageName)
 				: parsedPackages.find((entry) => entry.pkg.json.name === "ripple");
 		if (!basePackageEntry) {
-			const target = scope === "editors" ? "'vscode-plugin'" : "'ripple'";
-=======
-		const basePackage =
-			scope === 'vscode'
-				? packages.find((pkg) => pkg.json.name === VSCodePackageName)
-				: packages.find((pkg) => pkg.json.name === 'ripple');
-		if (!basePackage) {
-			const target = scope === 'vscode' ? `'${VSCodePackageName}'` : "'ripple'";
->>>>>>> 4a956d85
+			const target = scope === "editors" ? `'${VSCodePackageName}'` : "'ripple'";
 			throw new Error(`Unable to locate the ${target} package to determine the base version.`);
 		}
 
@@ -530,12 +490,7 @@
 			const additional = updateAdditionalVersionFiles(pkg, newVersion);
 			changedPaths.push(...additional);
 		}
-<<<<<<< HEAD
-		execSafe("git", ["add", ...changedPaths]);
-=======
-		const changedPaths = packages.map((pkg) => path.relative(repoRoot, pkg.packageJsonPath));
 		execSafe('git', ['add', ...changedPaths]);
->>>>>>> 4a956d85
 
 		const scopeLabel = scope;
 		const commitMessage = `chore: bump ${scopeLabel} to v${newVersion}`;
