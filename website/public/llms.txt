# Ripple Framework - AI/LLM Documentation

## Overview

Ripple is a TypeScript UI framework that combines the best parts of React, Solid, and Svelte into one elegant package. Created by Dominic Gannaway ([@trueadm](https://github.com/trueadm)), Ripple is designed to be JS/TS-first with its own `.ripple` file extension that fully supports TypeScript.

**Key Characteristics:**
- **Performance**: Fine-grain rendering, with industry-leading performance, bundle-size and memory usage
- **TypeScript-first**: Full TypeScript integration with type checking
- **JSX-like syntax**: Familiar templating with Ripple-specific enhancements
- **Reactive state**: Built-in reactivity with `track` and `@` reactive syntax
- **Component-based**: Clean, reusable components with props and children

## Installation & Setup

```bash
# Create new project from template
npx degit trueadm/ripple/templates/basic my-app
cd my-app
npm i && npm run dev

# Or install in existing project
npm install ripple
npm install --save-dev vite-plugin-ripple  # For Vite integration
```

## Core Syntax & Concepts

### Component Definition

Components are defined using the `component` keyword (not functions that return JSX):

```ripple
component Button(props: { text: string, onClick: () => void }) {
  <button onClick={props.onClick}>
    {props.text}
  </button>
}

// Usage
export component App() {
  <Button text="Click me" onClick={() => console.log("Clicked!")} />
}
```

### ⚠️ Critical: Text Content Must Be in Expressions

**IMPORTANT**: Unlike HTML or JSX, Ripple elements cannot contain raw text content. All text must be wrapped in JavaScript expressions using curly braces `{}`.

```ripple
// ❌ WRONG - Raw text not allowed
<div>Hello World</div>
<p>This will cause a compilation error</p>

// ✅ CORRECT - Text in expressions
<div>{"Hello World"}</div>
<p>{"This works correctly"}</p>

// ✅ CORRECT - Variables and expressions
<div>{greeting}</div>
<p>{`Dynamic content: ${value}`}</p>
```

This is because Ripple needs to distinguish between JavaScript code and literal strings within the template syntax. The parser cannot determine if `Hello` is meant to be a string literal or a JavaScript identifier without explicit expression syntax.

### ⚠️ Critical: Templates Only Inside Component Bodies

**IMPORTANT**: Ripple template syntax (JSX-like elements) can ONLY exist inside `component` function bodies. You cannot create JSX elements in regular functions, assign them to variables, or use them outside components.

```ripple
// ❌ WRONG - Templates outside component
const element = <div>{"Hello"}</div>;  // Compilation error

function regularFunction() {
  return <span>{"Not allowed"}</span>;  // Compilation error
}

const myTemplate = (
  <div>{"Cannot assign JSX"}</div>  // Compilation error
);

// ✅ CORRECT - Templates only inside components
component MyComponent() {
  // Template syntax is valid here
  <div>{"Hello World"}</div>

  // You can have JavaScript code mixed with templates
  const message = "Dynamic content";
  console.log("This JavaScript works");

  <p>{message}</p>
}

// ✅ CORRECT - Helper functions return data, not templates
function getMessage() {
  return "Hello from function";  // Return data, not JSX
}

component App() {
  <div>{getMessage()}</div>  // Use function result in template
}
```

This design enforces clear separation between component templates and regular JavaScript logic, making code more predictable and easier to analyze.

### Template Lexical Scoping

**Unique Feature**: Ripple templates act as lexical scopes, allowing you to declare variables, call functions, and execute JavaScript statements directly within JSX elements - similar to block statements in regular JavaScript.

```ripple
component TemplateScope() {
  <div>
    // Variable declarations inside templates
    const message = "Hello from template scope";
    let count = 42;

    // Function calls and expressions
    console.log("This runs during render");

    // Conditional logic
    const isEven = count % 2 === 0;

    <h1>{message}</h1>
    <p>{"Count is: "}{count}</p>

    if (isEven) {
      <span>{"Count is even"}</span>
    }

    // Nested scopes work too
    <section>
      const sectionData = "Nested scope variable";
      <p>{sectionData}</p>
    </section>

    // You can even put debugger statements
    debugger;
  </div>
}
```

**Key Benefits:**
- **Inline Logic**: Execute JavaScript directly where you need it in the template
- **Local Variables**: Declare variables scoped to specific parts of your template
- **Debugging**: Place `console.log()` or `debugger` statements anywhere in templates
- **Dynamic Computation**: Calculate values inline without helper functions

**Scope Rules:**
- Variables declared in templates are scoped to that template block
- Nested elements create nested scopes
- Variables from outer scopes are accessible in inner scopes
- Template variables don't leak to the component function scope

### Reactive Variables

You use `track` to create a single tracked value. The `track` function creates a `Tracked<V>` object that is not accessible from the outside, and instead you must use `@` to read or write to the tracked value:

```ripple
import { track } from 'ripple';

export component Counter() {
  let count = track(0);
  let double = track(() => @count * 2);  // Derived reactive value

  <div>
    <p>{"Count: "}{@count}</p>
    <p>{"Double: "}{@double}</p>
    <button onClick={() => @count++}>{"Increment"}</button>
  </div>
}
```

Objects can also contain tracked values with `@` to access the reactive object property:
```ripple
let counter = { current: track(0) };
counter.@current++;  // Triggers reactivity
```

Tracked derived values are also `Tracked<V>` objects, except you pass a function to `track` rather than a value:

```ripple
let count = track(0);
let double = track(() => @count * 2);
let quadruple = track(() => @double * 2);

console.log(@quadruple);
```

If you want to use a tracked value inside a reactive context, such as an effect but you don't want that value to be a tracked dependency, you can use `untrack`:

```ripple
let count = track(0);
let double = track(() => @count * 2);
let quadruple = track(() => @double * 2);

effect(() => {
  // This effect will never fire again, as we've untracked the only dependency it has
  console.log(untrack(() => @quadruple));
})
```

> Note: you cannot create `Tracked` objects in module/global scope, they have to be created on access from an active component context.

#### track with get / set

The optional get and set parameters of the `track` function let you customize how a tracked value is read or written, similar to property accessors but expressed as pure functions. The get function receives the current stored value and its return value is exposed when the tracked value is accessed / unboxed with `@`. The set function should return the value that will actually be stored and receives two parameters: the first is the one being assigned and the second with the previous value.  The get and set functions may be useful for tasks such as logging, validating, or transforming values before they are exposed or stored.

```ripple
import { track } from 'ripple';

export component App() {
  let count = track(0,
    (current) => {
      console.log(current);
      return current;
    },
    (next, prev) => {
      console.log(prev);
      if (typeof next === 'string') {
        next = Number(next);
      }

      return next;
    }
  );
}
```

> Note: If no value is returned from either `get` or `set`, `undefined` is either exposed (for get) or stored (for set). Also, if only supplying the `set`, the `get` parameter must be set to `undefined`.

#### trackSplit Function

The `trackSplit` "splits" a plain object — such as component props — into specified tracked variables and an extra `rest` property containing the remaining unspecified object properties.

```ripple
const [children, count, rest] = trackSplit(props, ['children', 'count']);
```

When working with component props, destructuring is often useful — both for direct use as variables and for collecting remaining properties into a `rest` object (which can be named arbitrarily). If destructuring happens in the component argument, e.g. `component Child({ children, value, ...rest })`, Ripple automatically links variable access to the original props — for example, `value` is compiled to `props.value`, preserving reactivity.

However, destructuring inside the component body, e.g. `const { children, value, ...rest } = props`, for read-only reactive props, does not preserve reactivity (too complicated to implement due to many edge cases). To ensure destructured read-only reactive props remain reactive in this case, use the `trackSplit` function.

> Note: boxed / wrapped Tracked objects are always reactive since they cross function boundaries by reference. Props that were not declared with `track()` are never reactive and always render the same value that was initially passed in.

A full example utilizing various Ripple constructs demonstrates the `split` option usage:

```ripple
import { track, trackSplit } from 'ripple';
import type { PropsWithChildren, Tracked } from 'ripple';

component Child(props: PropsWithChildren<{ count: Tracked<number>, className: string }>) {
  // children, count are always reactive
  // but className is passed in as a read-only reactive value
  const [children, count, className, rest] = trackSplit(props, ['children', 'count', 'class']);

  <button class={@className} {...@rest}><@children /></button>
  <pre>{`Count is: ${@count}`}</pre>
  <button onClick={() => @count++}>{'Increment Count'}</button>
}

export component App() {
    let count = track(0,
    (current) => {
      console.log('getter', current);
      return current;
    },
    (next) => {
      console.log('setter', next);
      return next;
    }
  );
  let className = track('shadow');
  let name = track('Click Me');

  function buttonRef(el) {
    console.log('ref called with', el);
    return () => {
      console.log('cleanup ref for', el);
    };
  }

  <Child
    class={@className}
    onClick={() => { @name === 'Click Me' ? @name = 'Clicked' : @name = 'Click Me'; @className = ''}}
    {count}
    {ref buttonRef}
  >{@name}</Child>;
}
```

With the regular destructuring, such as the one below, the `class` property would lose their reactivity:

```ripple
// ❌ WRONG class / className reactivity would be lost
let { children, count, class: className, ...rest } = props;
```

> Note: Make sure the resulting `rest`, if it's going to be spread onto a dom element, does not contain `Tracked` values. Otherwise, you'd be spreading not the actual values but the boxed ones, which are objects that will appear as `[object Object]` on the dom element.

### Transporting Reactivity

**Critical Concept**: Ripple doesn't constrain reactivity to components only. `Tracked<V>` objects can simply be passed by reference between boundaries to improve expressivity and co-location.

#### Basic Transport Pattern
```ripple
import { effect, track } from 'ripple';

function createDouble(count) {
  const double = track(() => @count * 2);

  effect(() => {
    console.log('Count:', @count)
  });

  return double;
}

export component App() {
  let count = track(0);

  const double = createDouble(count);

  <div>{'Double: ' + @double}</div>
  <button onClick={() => { @count++; }}>{'Increment'}</button>
}
```

#### Dynamic Component Transport Pattern

Ripple has built-in support for dynamic components, a way to render different components based on reactive state. Instead of hardcoding which component to show, you can store a component in a `Tracked` via `track()`, and update it at runtime. When the tracked value changes, Ripple automatically unmounts the previous component and mounts the new one. Dynamic components are written with the `<@Component />` tag, where the @ both unwraps the tracked reference and tells the compiler that the component is dynamic. This makes it straightforward to pass components as props or swap them directly within a component, enabling flexible, state-driven UIs with minimal boilerplate.

```ripple
export component App() {
  let swapMe = track(() => Child1);

  <Child {swapMe} />

  <button onClick={() => @swapMe = @swapMe === Child1 ? Child2 : Child1}>{'Swap Component'}</button>
}

component Child({ swapMe }: {swapMe: Tracked<Component>}) {
  <@swapMe />
}

component Child1(props) {
  <pre>{'I am child 1'}</pre>
}

component Child2(props) {
  <pre>{'I am child 2'}</pre>
}
```

**Transport Rules:**
- Reactive state must be connected to a component
- Cannot be global or created at module/global scope
- Use arrays `[ trackedVar ]` or objects `{ trackedVar }` to transport reactivity
- Functions can accept and return reactive state using these patterns
- This enables composable reactive logic outside of component boundaries

### Control Flow

#### If Statements
```ripple
component Conditional({ isVisible }) {
  <div>
    if (isVisible) {
      <span>{"Visible content"}</span>
    } else {
      <span>{"Hidden state"}</span>
    }
  </div>
}
```

#### Switch Statements
Switch statements in Ripple provide a powerful way to conditionally render content based on the value of an expression. They are fully reactive and integrate seamlessly with Ripple's templating syntax.

**Key Features:**
- **Reactivity:** Works with both static and reactive (`Tracked`) values.
- **Strict Control Flow:** Requires explicit `break` statements to prevent fall-through.
- **Template Integration:** `case` blocks can contain any valid Ripple template content, including other components, elements, and logic.

**Basic Usage:**
The `switch` statement evaluates an expression and matches its value against a series of `case` clauses.

```ripple
component StatusIndicator({ status }) {
  // The switch statement evaluates the 'status' prop
  switch (status) {
    case 'loading':
      <p>{'Loading...'}</p>
      break; // break is mandatory
    case 'success':
      <p>{'Success!'}</p>
      break; 
    case 'error':
      <p>{'Error!'}</p>
      break;
    default:
      <p>{'Unknown status'}</p>
      // No break needed for default
  }
}
```

`switch` statements can also react to changes in `Tracked` variables. When the tracked variable changes, the `switch` statement will re-evaluate and render the appropriate `case`.

```ripple
import { track } from 'ripple';

component InteractiveStatus() {
  let status = track('loading'); // Reactive state

  <button onClick={() => @status = 'success'}>{'Set to Success'}</button>
  <button onClick={() => @status = 'error'}>{'Set to Error'}</button>

  // This switch block will update automatically when '@status' changes
  switch (@status) {
    case 'loading':
      <p>{'Status: Loading...'}</p>
      break;
    case 'success':
      <p>{'Status: Success!'}</p>
      break;
    case 'error':
      <p>{'Status: Error!'}</p>
      break;
    default:
      <p>{'Status: Unknown'}</p>
  }
}
```

**⚠️ Critical: Mandatory `break`**

- **`break` is required:** You **must** include a `break` statement at the end of each `case` block (except for `default`).
- **Compilation Error:** If you omit the `break` statement, the Ripple compiler will throw an error.

```ripple
// ❌ WRONG - Missing 'break' will cause a compilation error
switch (value) {
  case 1:
    <p>{'Case 1'}</p>
  case 2:
    <p>{'Case 2'}</p>
    break;
}
```

This strict requirement ensures that control flow is always explicit and predictable.

#### For Loops
```ripple
component List({ items }) {
  <ul>
    for (const item of items) {
      <li>{item.text}</li>
    }
  </ul>
}
```

#### For Loops with index
```ripple
component ListView({ title, items }) {
  <h2>{title}</h2>
  <ul>
    for (const item of items; index i) {
      <li>{item.text}{' at index '}{i}</li>
    }
  </ul>
}
```

<<<<<<< HEAD
#### For Loops with key
```ripple
component ListView({ title, items }) {
  <h2>{title}</h2>
  <ul>
    for (const item of items; index i; key item.id) {
      <li>{item.text}{' at index '}{i}</li>
    }
  </ul>
=======
#### Dynamic Elements
```ripple
export component App() {
  let tag = track('div');

  <@tag class="dynamic">{'Hello World'}</@tag>
  <button onClick={() => @tag = @tag === 'div' ? 'span' : 'div'}>{'Toggle Element'}</button>
>>>>>>> 9b555165
}
```

#### Try-Catch (Error Boundaries)
```ripple
component ErrorBoundary() {
  <div>
    try {
      <ComponentThatMightFail />
    } catch (e) {
      <div>{"Error: "}{e.message}</div>
    }
  </div>
}
```

### Children Components

Use `children` prop for component composition:

```ripple
import type { Component } from 'ripple';

component Card(props: { children: Component }) {
  <div class="card">
    <children />
  </div>
}

// Usage
<Card>
  <p>{"Card content here"}</p>
</Card>
```

### Events

#### Attribute Event Handling

Events follow React-style naming (`onClick`, `onPointerMove`, etc.):

```ripple
component EventExample() {
  let message = track("");

  <div>
    <button onClick={() => @message = "Clicked!"}>{"Click me"}</button>
    <input onInput={(e) => @message = e.target.value} />
    <p>{@message}</p>
  </div>
}
```

For capture phase events, add `Capture` suffix:
- `onClickCapture`
- `onPointerDownCapture`

#### Direct Event Handling

Use function `on` to attach events to window, document or any other element instead of addEventListener.
This method guarantees the proper execution order with respect to attribute-based handlers such as `onClick`, and similarly optimized through event delegation for those events that support it.

```ripple
import { effect, on } from 'ripple';

export component App() {
  effect(() => {
    // on component mount
    const removeListener = on(window, 'resize', () => {
      console.log('Window resized!');
    });

    // return the removeListener when the component unmounts
    return removeListener;
  });
}
```

### Styling

Components support scoped CSS with `<style>` elements:

```ripple
component StyledComponent() {
  <div class="container">
    <h1>{"Styled Content"}</h1>
  </div>

  <style>
    .container {
      background: blue;
      padding: 1rem;
    }
    h1 {
      color: white;
      font-size: 2rem;
    }
  </style>
}
```

#### Dynamic Classes

In Ripple, the `class` attribute can accept more than just a string — it also supports objects and arrays. Truthy values are included as class names, while falsy values are omitted. This behavior is powered by the `clsx` library.

Examples:

```ripple
let includeBaz = track(true);
<div class={{ foo: true, bar: false, baz: @includeBaz }}></div>
// becomes: class="foo baz"

<div class={['foo', {baz: false}, 0 && 'bar', [true && 'bat'] ]}></div>
// becomes: class="foo bat"

let count = track(3);
<div class={['foo', {bar: @count > 2}, @count > 3 && 'bat']}></div>
// becomes: class="foo bar"
```

#### Dynamic Inline Styles

Sometimes you might need to dynamically set inline styles. For this, you can use the `style` attribute, passing either a string or an object to it:

```ripple
let color = track('red');

<div style={`color: ${@color}; font-weight: bold; background-color: gray`}></div>
<div style={{ color: @color, fontWeight: 'bold', 'background-color': 'gray' }}></div>

const style = {
  @color,
  fontWeight: 'bold',
  'background-color': 'gray',
};

// using object spread
<div style={{...style}}></div>

// using object directly
<div style={style}></div>
```
Both examples above will render the same inline styles, however, it's recommended to use the object notation as it's typically more performance optimized.

> Note: When passing an object to the `style` attribute, you can use either camelCase or kebab-case for CSS property names.

### DOM References (Refs)

Use `{ref fn}` syntax to capture DOM element references:

```ripple
export component App() {
  let div = track();

  const divRef = (node) => {
    @div = node;
    console.log("mounted", node);

    return () => {
      @div = undefined;
      console.log("unmounted", node);
    };
  };

  <div {ref divRef}>{"Hello world"}</div>
}
```

Inline refs:
```ripple
<div {ref (node) => console.log(node)}>{"Content"}</div>
```

## Built-in APIs

### Core Functions
```typescript
import {
  mount,           // Mount component to DOM
  track,           // Create reactive state
  untrack,         // Prevent reactivity tracking
  flushSync,       // Synchronous state updates
  effect,          // Side effects
  Context          // Context API
} from 'ripple';
```

### Mount API
```typescript
mount(App, {
  props: { title: 'Hello world!' },
  target: document.getElementById('root')
});
```

### Effects
```ripple
import { effect, track } from 'ripple';

export component App() {
  let count = track(0);

  effect(() => {
    console.log("Count changed:", @count);
  });

  <button onClick={() => @count++}>{"Increment"}</button>
}
```

### After Update tick()

The `tick()` function returns a Promise that resolves after all pending reactive updates have been applied to the DOM. This is useful when you need to ensure that DOM changes are complete before executing subsequent code, similar to Vue's `nextTick()` or Svelte's `tick()`.

```ripple
import { effect, track, tick } from 'ripple';

export component App() {
  let count = track(0);

  effect(() => {
    @count;

    if (@count === 0) {
      console.log('initial run, skipping');
      return;
    }

    tick().then(() => {
      console.log('after the update');
    });
  });

  <button onClick={() => @count++}>{'Increment'}</button>
}
```

### Context

Ripple has the concept of `context` where a value or reactive object can be shared through the component tree –
like in other frameworks. This all happens from the `Context` class that is imported from `ripple`.

Creating contexts may take place anywhere. Contexts can contain anything including tracked values or objects. However, context cannot be read via `get` or written to via `set` inside an event handler or at the module level as it must happen within the context of a component. A good strategy is to assign the contents of a context to a variable via the `.get()` method during the component initialization and use this variable for reading and writing.

When Child components overwrite a context's value via `.set()`, this new value will only be seen by its descendants. Components higher up in the tree will continue to see the original value.

Example with tracked / reactive contents:

```ripple
import { track, Context } from "ripple"

// create context with an empty object
const context  = new Context({});
const context2 = new Context();

export component App() {
  // get reference to the object
  const obj = context.get();
  // set your reactive value
  obj.count = track(0);

  // create another tracked variable
  const count2 = track(0);
  // context2 now contains a trackrf variable
  context2.set(count2);

  <button onClick={() => { obj.@count++; @count2++ }}>
    {'Click Me'}
  </button>

  // context's reactive property count gets updated
  <pre>{'Context: '}{context.get().@count}</pre>
  <pre>{'Context2: '}{@count2}</pre>
}
```

> Note: `@(context2.get())` usage with `@()` wrapping syntax will be enabled in the near future

Passing data between components:

```ripple
import { Context } from 'ripple';

const MyContext = new Context(null);

component Child() {
  // Context is read in the Child component
  const value = MyContext.get();

  // value is "Hello from context!"
  console.log(value);
}

component Parent() {
  const value = MyContext.get();

  // Context is read in the Parent component, but hasn't yet
  // been set, so we fallback to the initial context value.
  // So the value is `null`
  console.log(value);

  // Context is set in the Parent component
  MyContext.set("Hello from context!");

  <Child />
}
```

### Reactive Collections

#### Simple Reactive Array

Just like objects, you can use the `Tracked<V>` objects in any standard JavaScript object, like arrays:

```ripple
let first = track(0);
let second = track(0);
const arr = [first, second];

const total = track(() => arr.reduce((a, b) => a + @b, 0));

console.log(@total);
```

Like shown in the above example, you can compose normal arrays with reactivity and pass them through props or boundaries.

However, if you need the entire array to be fully reactive, including when new elements get added, you should use the reactive array that Ripple provides.

#### Fully Reactive Array

`TrackedArray` class from Ripple extends the standard JS `Array` class, and supports all of its methods and properties. Import it from the `'ripple'` namespace or use the provided syntactic sugar for a quick creation via the bracketed notation. All elements existing or new of the `TrackedArray` are reactive and respond to the various array operations such as push, pop, shift, unshift, etc. Even if you reference a non-existent element, once it added, the original reference will react to the change. You do NOT need to use the unboxing `@` with the elements of the array.

```ripple
import { TrackedArray } from 'ripple';

// using syntactic sugar `#`
const arr = #[1, 2, 3];

// using the new constructor
const arr = new TrackedArray(1, 2, 3);

// using static from method
const arr = TrackedArray.from([1, 2, 3]);

// using static of method
const arr = TrackedArray.of(1, 2, 3);
```

Usage Example:

```ripple
export component App() {
  const items = new #[1, 2, 3];

  <div>
    <p>{"Length: "}{items.length}</p>  // Reactive length
    for (const item of items) {
      <div>{item}</div>
    }
    <button onClick={() => items.push(items.length + 1)}>{"Add"}</button>
  </div>
}
```

#### Reactive Object

`TrackedObject` class extends the standard JS `Object` class, and supports all of its methods and properties. Import it from the `'ripple'` namespace or use the provided syntactic sugar for a quick creation via the curly brace notation.  `TrackedObject` fully supports shallow reactivity and any property on the root level is reactive.  You can even reference non-existent properties and once added the original reference reacts to the change. You do NOT need to use the unboxing `@` with the properties of the `TrackedObject`.

```ripple
import { TrackedObject } from 'ripple';

// using syntactic sugar `#`
const arr = #{a: 1, b: 2, c: 3};

// using the new constructor
const arr = new TrackedObject({a: 1, b: 2, c: 3});
```

Usage Example:

```ripple
export component App() {
  const obj = #{a: 0}

  obj.a = 0;

  <pre>{'obj.a is: '}{obj.a}</pre>
  <pre>{'obj.b is: '}{obj.b}</pre>
  <button onClick={() => { obj.a++; obj.b = obj.b ?? 5; obj.b++; }}>{'Increment'}</button>
}
```

#### Reactive Set

```ripple
import { TrackedSet } from 'ripple';

component SetExample() {
  const mySet = new TrackedSet([1, 2, 3]);

  <div>
    <p>{"Size: "}{mySet.size}</p>  // Reactive size
    <p>{"Has 2: "}{mySet.has(2)}</p>
    <button onClick={() => mySet.add(4)}>{"Add 4"}</button>
  </div>
}
```

#### Reactive Map

The `TrackedMap` extends the standard JS `Map` class, and supports all of its methods and properties.

```ripple
import { TrackedMap, track } from 'ripple';

const map = new TrackedMap([[1,1], [2,2], [3,3], [4,4]]);
```

TrackedMap's reactive methods or properties can be used directly or assigned to reactive variables.

```ripple
import { TrackedMap, track } from 'ripple';

export component App() {
  const map = new TrackedMap([[1,1], [2,2], [3,3], [4,4]]);

  // direct usage
  <p>{"Direct usage: map has an item with key 2: "}{map.has(2)}</p>

  // reactive assignment
  let has = track(() => map.has(2));
  <p>{"Assigned usage: map has an item with key 2: "}{@has}</p>

  <button onClick={() => map.delete(2)}>{"Delete item with key 2"}</button>
  <button onClick={() => map.set(2, 2)}>{"Add key 2 with value 2"}</button>
}
```

#### Reactive Date

The `TrackedDate` extends the standard JS `Date` class, and supports all of its methods and properties.

```ripple
import { TrackedDate } from 'ripple';

const date = new TrackedDate(2026, 0, 1); // January 1, 2026
```

TrackedDate's reactive methods or properties can be used directly or assigned to reactive variables. All getter methods (`getFullYear()`, `getMonth()`, `getDate()`, etc.) and formatting methods (`toISOString()`, `toDateString()`, etc.) are reactive and will update when the date is modified.

```ripple
import { TrackedDate, track } from 'ripple';

export component App() {
  const date = new TrackedDate(2025, 0, 1, 12, 0, 0);

  // direct usage
  <p>{"Direct usage: Current year is "}{date.getFullYear()}</p>
  <p>{"ISO String: "}{date.toISOString()}</p>

  // reactive assignment
  let year = track(() => date.getFullYear());
  let month = track(() => date.getMonth());
  <p>{"Assigned usage: Year "}{@year}{", Month "}{@month}</p>

  <button onClick={() => date.setFullYear(2027)}>{"Change to 2026"}</button>
  <button onClick={() => date.setMonth(11)}>{"Change to December"}</button>
}
```

## Advanced Features

### Portal Component

The `Portal` component allows you to render (teleport) content anywhere in the DOM tree, breaking out of the normal component hierarchy. This is particularly useful for modals, tooltips, and notifications.

```ripple
import { Portal } from 'ripple';

export component App() {
  <div class="app">
    <h1>{'My App'}</h1>
    
    {/* This will render inside document.body, not inside the .app div */}
    <Portal target={document.body}>
      <div class="modal">
        <h2>{'I am rendered in document.body!'}</h2>
        <p>{'This content escapes the normal component tree.'}</p>
      </div>
    </Portal>
  </div>
}
```

### Untracking Reactivity
```ripple
import { untrack, track, effect } from 'ripple';

let count = track(0);
let double = track(() => @count * 2);
let quadruple = track(() => @double * 2);

effect(() => {
  // This effect will never fire again, as we've untracked the only dependency it has
  console.log(untrack(() => @quadruple));
})
```

### Prop Shortcuts
```ripple
// Object spread
<div {...properties}>{"Content"}</div>

// Shorthand props (when variable name matches prop name)
<div {onClick} {className}>{"Content"}</div>

// Equivalent to:
<div onClick={onClick} className={className}>{"Content"}</div>
```

### Raw HTML

All text nodes are escaped by default in Ripple. To render trusted raw HTML
strings, use the `{html}` directive.

```ripple
export component App() {
	let source = `
<h1>My Blog Post</h1>
<p>Hi! I like JS and Ripple.</p>
`

	<article>
		{html source}
	</article>
}
```

## TypeScript Integration

### Component Types
```typescript
import type { Component } from 'ripple';

interface Props {
  value: string;
  label: string;
  children?: Component;
}

component MyComponent(props: Props) {
  // Component implementation
}
```

### Context Types
```typescript
type Theme = 'light' | 'dark';
const ThemeContext = new Context<Theme>('light');
```

## File Structure

```
src/
  App.ripple          # Main app component
  components/
    Button.ripple     # Reusable components
    Card.ripple
  index.ts           # Entry point with mount()
```

## Development Tools

### VSCode Extension
- **Name**: "Ripple for VS Code"
- **ID**: `ripplejs.ripple-vscode-plugin`
- **Features**: Syntax highlighting, diagnostics, TypeScript integration, IntelliSense

### Vite Plugin
```typescript
// vite.config.js
import { defineConfig } from 'vite';
import ripple from 'vite-plugin-ripple';

export default defineConfig({
  plugins: [ripple()]
});
```

### Prettier Plugin
```javascript
// .prettierrc
{
  "plugins": ["prettier-plugin-ripple"]
}
```

## Key Differences from Other Frameworks

### vs React
- No JSX functions/returns - components use statement-based templates
- Built-in reactivity with `track` and `@` syntax instead of useState/useEffect
- Scoped CSS without CSS-in-JS libraries
- No virtual DOM - fine-grained reactivity

### vs Svelte
- TypeScript-first approach
- JSX-like syntax instead of HTML templates
- `.ripple` extension instead of `.svelte`
- Similar reactivity concepts but different syntax

### vs Solid
- Component definition with `component` keyword
- Built-in collections (TrackedArray, TrackedSet)
- Different templating approach within component bodies

## Best Practices

1. **Reactivity**: Use `track()` to create reactive variables and `@` to access them
2. **Strings**: Wrap string literals in `{"string"}` within templates
3. **Effects**: Use `effect()` for side effects, not direct reactive variable access
4. **Components**: Keep components focused and use TypeScript interfaces for props
5. **Styling**: Use scoped `<style>` elements for component-specific styles
6. **Collections**: Use TrackedArray/TrackedSet for reactive collections instead of regular arrays/sets

## Current Limitations

- **SSR**: Currently SPA-only, SSR is almost ready and hydration coming soon
- **Ecosystem**: Early stage - limited third-party library ecosystem
- **Production Ready**: Currently in early development but has been used in production already

## Resources

- **Website**: https://ripplejs.com
- **GitHub**: https://github.com/trueadm/ripple
- **VSCode Extension**: https://marketplace.visualstudio.com/items?itemName=ripplejs.ripple-vscode-plugin

---

This documentation is optimized for AI/LLM understanding of the Ripple framework. For the most up-to-date information, visit https://ripplejs.com or the GitHub repository.<|MERGE_RESOLUTION|>--- conflicted
+++ resolved
@@ -473,7 +473,6 @@
 }
 ```
 
-<<<<<<< HEAD
 #### For Loops with key
 ```ripple
 component ListView({ title, items }) {
@@ -483,7 +482,9 @@
       <li>{item.text}{' at index '}{i}</li>
     }
   </ul>
-=======
+}
+```
+
 #### Dynamic Elements
 ```ripple
 export component App() {
@@ -491,7 +492,6 @@
 
   <@tag class="dynamic">{'Hello World'}</@tag>
   <button onClick={() => @tag = @tag === 'div' ? 'span' : 'div'}>{'Toggle Element'}</button>
->>>>>>> 9b555165
 }
 ```
 
