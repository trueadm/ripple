--- conflicted
+++ resolved
@@ -103,11 +103,7 @@
 
 ## Example: Text Interpolation
 
-<<<<<<< HEAD
-The most basic form of data-binding is text interpolation. In the below example,
-=======
 The most basic form of data-binding is text interpolation. In the example below,
->>>>>>> 575a654e
 we'll declare a `<span>` element as a statement, then use a pair of {braces} to
 declare an expression, inside which we put our string expression, like we would
 in plain JavaScript.
