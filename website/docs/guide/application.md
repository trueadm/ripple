--- conflicted
+++ resolved
@@ -47,8 +47,4 @@
 
 `mount()` expects a component, and an options object. Inside the options object,
 we'll use `document.getElementById()` to acquire a reference to the DOM element
-<<<<<<< HEAD
-we want the app to be attached to as the `target` property.
-=======
-we want the app to be attached to the `target` property.
->>>>>>> 575a654e
+we want the app to be attached to the `target` property.