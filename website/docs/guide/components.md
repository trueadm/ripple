---
title: Components in Ripple
---

# Components

## Lifecycle

::: details Glossary

- **Pure**: The idea that a function should produce no side-effects.
- **Side-effect**: A permanent, externally observable state change.
  :::

Ripple's component lifecycle is akin to Vue/Svelte/Solid. The root scope of your
component only runs once, akin to the "setup" scope in Vue/Svelte/Solid. However,
all child scopes such as nested template scopes, and blocks like `if` and `for`,
may rerun if they contain reactive variables within them. Therefore, it is
advisable to only write pure code within your components, and place side-effects
within `effect()` to ensure they only run when intended.

## Children

<<<<<<< HEAD
To pass elements to be nested within a component, simply nest it as you would when
writing HTML. By default, Ripple will make the content available as the
=======
To pass elements to be nested within a component, simply nest them as you would
write HTML. By default, Ripple will make the content available as the
>>>>>>> 575a654e
`children` prop, which you can then render using `<props.children />` (or simply
`<children />` if you destructured your props).

```ripple
import type { Component } from 'ripple';

component Card(props: { children: Component }) {
	<div class="card">
		<props.children />
	</div>
}

export component App() {
	// Use implicitly...
	<Card>
		<p>{"Card content here"}</p>
	</Card>

	// or explicitly!
	<Card>
		component children() {
			<p>{"Card content here"}</p>
		}
	</Card>
}
```

### Named Children

If you need to pass more than one child to a component, you can either pass the
child as a prop or define a component with the same name as the prop within the
scope of the parent.

::: warning Note
The child you pass in MUST be a component, not just templates!
:::

<Code>

```ripple
component Composite({ PropComp, InlineComp }) {
	<PropComp />
	<InlineComp />
}

component Separate() {
	<p>{`I'm a separate component.`}</p>
}

export component App() {
	<Composite PropComp={Separate}>
		component InlineComp() {
			<p>{`I'm an inline component.`}</p>
		}
	</Composite>
}
```

</Code>

## Example: Card Component Using Child Composition

Using what we've learnt, let's make a versatile card component that can display
an optional header and footer.

This pattern is commonly achieved with "slots" from Vue/Web
Components, "render props" from React, and "snippets" from Svelte.

<Code>

```ripple
component Card({ children, Header, Footer }) {
	<fieldset>
		<Header />
		<hr />
		<children />
		<hr />
		<Footer />
	</fieldset>
}

component CustomHeader() {
	<h1>{'Card Title'}</h1>
}

export component App() {
	<Card Header={CustomHeader}> // <- Header passed in as a prop
		<p>{'Card content here'}</p>
		component Footer() {     // <- Footer passed in as a inline component
			<button>{'Cancel'}</button>
			<button>{'OK'}</button>
		}
	</Card>
}
```

</Code>

## Reactive Props

See [Reactivity](/docs/guide/reactivity#Props-and-Attributes).

## Prop Shorthands

```ripple
// Object spread
<div {...properties}>{"Content"}</div>

// Shorthand props (when variable name matches prop name)
<div {onClick} {className}>{"Content"}</div>

// Equivalent to:
<div onClick={onClick} className={className}>{"Content"}</div>
```

## Portal Component

The `Portal` component allows you to render (teleport) content anywhere in the DOM tree, breaking out of the normal component hierarchy. This is particularly useful for modals, tooltips, and notifications.

```ripple
import { Portal } from 'ripple';

export component App() {
	<div class="app">
		<h1>{'My App'}</h1>

		{/* This will render inside document.body, not inside the .app div */}
		<Portal target={document.body}>
			<div class="modal">
				<h2>{'I am rendered in document.body!'}</h2>
				<p>{'This content escapes the normal component tree.'}</p>
			</div>
		</Portal>
	</div>
}
```<|MERGE_RESOLUTION|>--- conflicted
+++ resolved
@@ -21,13 +21,8 @@
 
 ## Children
 
-<<<<<<< HEAD
-To pass elements to be nested within a component, simply nest it as you would when
-writing HTML. By default, Ripple will make the content available as the
-=======
 To pass elements to be nested within a component, simply nest them as you would
 write HTML. By default, Ripple will make the content available as the
->>>>>>> 575a654e
 `children` prop, which you can then render using `<props.children />` (or simply
 `<children />` if you destructured your props).
 
